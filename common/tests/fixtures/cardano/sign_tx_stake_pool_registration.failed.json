--- conflicted
+++ resolved
@@ -518,11 +518,7 @@
           }
         ],
         "withdrawals": [],
-<<<<<<< HEAD
-        "metadata": "",
-=======
-        "auxiliary_data": null,
->>>>>>> 3204fd68
+        "auxiliary_data": null,
         "input_flow": [["SWIPE", "SWIPE", "YES"]],
         "inputs": [
           {
