--- conflicted
+++ resolved
@@ -196,11 +196,7 @@
         "ttl": 10,
         "certificates": [],
         "withdrawals": [],
-<<<<<<< HEAD
-        "metadata": "",
-=======
-        "auxiliary_data": null,
->>>>>>> 3204fd68
+        "auxiliary_data": null,
         "input_flow": [["SWIPE", "YES"], ["YES"], ["YES"], ["SWIPE", "YES"], ["SWIPE", "YES"]],
         "inputs": [
           {
@@ -237,11 +233,7 @@
         "ttl": 10,
         "certificates": [],
         "withdrawals": [],
-<<<<<<< HEAD
-        "metadata": "",
-=======
-        "auxiliary_data": null,
->>>>>>> 3204fd68
+        "auxiliary_data": null,
         "input_flow": [["SWIPE", "YES"], ["YES"], ["SWIPE", "YES"], ["SWIPE", "YES"]],
         "inputs": [
           {
@@ -570,11 +562,7 @@
           }
         ],
         "withdrawals": [],
-<<<<<<< HEAD
-        "metadata": "",
-=======
-        "auxiliary_data": null,
->>>>>>> 3204fd68
+        "auxiliary_data": null,
         "input_flow": [["SWIPE", "YES"], ["YES"], ["YES"], ["SWIPE", "YES"]],
         "inputs": [
           {
@@ -717,11 +705,7 @@
         "validity_interval_start": 47,
         "certificates": [],
         "withdrawals": [],
-<<<<<<< HEAD
-        "metadata": "",
-=======
-        "auxiliary_data": null,
->>>>>>> 3204fd68
+        "auxiliary_data": null,
         "input_flow": [["YES"], ["SWIPE", "YES"], ["SWIPE", "SWIPE", "YES"], ["SWIPE", "YES"]],
         "inputs": [
           {
@@ -769,11 +753,7 @@
         "validity_interval_start": 47,
         "certificates": [],
         "withdrawals": [],
-<<<<<<< HEAD
-        "metadata": "",
-=======
-        "auxiliary_data": null,
->>>>>>> 3204fd68
+        "auxiliary_data": null,
         "input_flow": [["YES"], ["SWIPE", "YES"], ["SWIPE", "YES"], ["SWIPE", "YES"], ["SWIPE", "SWIPE", "YES"], ["SWIPE", "YES"]],
         "inputs": [
           {
@@ -832,11 +812,7 @@
         "fee": 42,
         "certificates": [],
         "withdrawals": [],
-<<<<<<< HEAD
-        "metadata": "",
-=======
-        "auxiliary_data": null,
->>>>>>> 3204fd68
+        "auxiliary_data": null,
         "input_flow": [["YES"]],
         "inputs": [
           {
@@ -867,11 +843,7 @@
         "fee": 42,
         "certificates": [],
         "withdrawals": [],
-<<<<<<< HEAD
-        "metadata": "",
-=======
-        "auxiliary_data": null,
->>>>>>> 3204fd68
+        "auxiliary_data": null,
         "input_flow": [["YES"], ["YES"]],
         "inputs": [
           {
