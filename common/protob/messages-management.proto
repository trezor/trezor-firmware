--- conflicted
+++ resolved
@@ -64,15 +64,6 @@
     optional bool unfinished_backup = 27;       // report unfinished backup (equals to Storage.unfinished_backup)
     optional bool no_backup = 28;               // report no backup (equals to Storage.no_backup)
     optional bool recovery_mode = 29;           // is recovery mode in progress
-<<<<<<< HEAD
-    repeated Capability capabilities = 30;         // list of supported capabilities
-    enum Capability {
-        Capability_Bitcoin = 1;
-        Capability_Bitcoin_like = 2;               // Altcoins based on the Bitcoin source code
-        Capability_Binance = 3;
-        Capability_Cardano = 4;
-        Capability_Crypto = 5;                     // generic crypto operations for GPG, SSH, etc.
-=======
     repeated Capability capabilities = 30;      // list of supported capabilities
     enum Capability {
         Capability_Bitcoin = 1;
@@ -80,7 +71,6 @@
         Capability_Binance = 3;
         Capability_Cardano = 4;
         Capability_Crypto = 5;                  // generic crypto operations for GPG, SSH, etc.
->>>>>>> 0b7a8449
         Capability_EOS = 6;
         Capability_Ethereum = 7;
         Capability_Lisk = 8;
@@ -92,10 +82,7 @@
         Capability_U2F = 14;
         Capability_Shamir = 15;
         Capability_ShamirGroups = 16;
-<<<<<<< HEAD
-=======
         Capability_PassphraseEntry = 17;        // the device is capable of passphrase entry directly on the device
->>>>>>> 0b7a8449
     }
     optional BackupType backup_type = 31;       // type of device backup (BIP-39 / SLIP-39 basic / SLIP-39 advanced)
     optional bool sd_card_present = 32;         // is SD card present
