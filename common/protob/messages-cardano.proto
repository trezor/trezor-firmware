--- conflicted
+++ resolved
@@ -116,19 +116,6 @@
  * @next Failure
  */
 message CardanoSignTx {
-<<<<<<< HEAD
-    repeated CardanoTxInputType inputs = 1;             // inputs to be used in transaction
-    repeated CardanoTxOutputType outputs = 2;           // outputs to be used in transaction
-    // optional uint32 transactions_count = 3;          // left as a comment so we know to skip the id 3 in the future
-    required uint32 protocol_magic = 5;                 // network's protocol magic
-    required uint64 fee = 6;                            // transaction fee - added in shelley
-    optional uint64 ttl = 7;                            // transaction ttl - added in shelley
-    required uint32 network_id = 8;                     // network id - mainnet or testnet
-    repeated CardanoTxCertificateType certificates = 9; // transaction certificates - added in shelley
-    repeated CardanoTxWithdrawalType withdrawals = 10;  // transaction withdrawals - added in shelley
-    optional bytes metadata = 11;                       // transaction metadata - added in shelley
-    optional uint64 validity_interval_start = 12;       // transaction validity start - added in allegra
-=======
     repeated CardanoTxInputType inputs = 1;                     // inputs to be used in transaction
     repeated CardanoTxOutputType outputs = 2;                   // outputs to be used in transaction
     // optional uint32 transactions_count = 3;                  // left as a comment so we know to skip the id 3 in the future
@@ -142,7 +129,6 @@
     // optional bytes metadata = 11;                            // replaced in Mary era with auxiliary data below
     optional uint64 validity_interval_start = 12;               // transaction validity start - added in allegra
     optional CardanoTxAuxiliaryDataType auxiliary_data = 13;    // transaction auxiliary data
->>>>>>> 3204fd68
 
     /**
      * Structure representing cardano transaction input
@@ -233,8 +219,6 @@
     message CardanoTxWithdrawalType {
         repeated uint32 path = 1;
         required uint64 amount = 2;
-<<<<<<< HEAD
-=======
     }
 
     message CardanoCatalystRegistrationParametersType {
@@ -247,7 +231,6 @@
     message CardanoTxAuxiliaryDataType {
         optional bytes blob = 1;
         optional CardanoCatalystRegistrationParametersType catalyst_registration_parameters = 2;
->>>>>>> 3204fd68
     }
 }
 
