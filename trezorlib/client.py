--- conflicted
+++ resolved
@@ -459,171 +459,6 @@
         )
         return tools.parse_path(n)
 
-<<<<<<< HEAD
-    @expect(proto.PublicKey)
-    def get_public_node(self, n, ecdsa_curve_name=None, show_display=False, coin_name=None):
-        n = self._convert_prime(n)
-        return self.call(proto.GetPublicKey(address_n=n, ecdsa_curve_name=ecdsa_curve_name, show_display=show_display, coin_name=coin_name))
-
-    @field('address')
-    @expect(proto.Address)
-    def get_address(self, coin_name, n, show_display=False, multisig=None, script_type=proto.InputScriptType.SPENDADDRESS):
-        n = self._convert_prime(n)
-        if multisig:
-            return self.call(proto.GetAddress(address_n=n, coin_name=coin_name, show_display=show_display, multisig=multisig, script_type=script_type))
-        else:
-            return self.call(proto.GetAddress(address_n=n, coin_name=coin_name, show_display=show_display, script_type=script_type))
-
-    @field('address')
-    @expect(proto.EthereumAddress)
-    def ethereum_get_address(self, n, show_display=False, multisig=None):
-        n = self._convert_prime(n)
-        return self.call(proto.EthereumGetAddress(address_n=n, show_display=show_display))
-
-    @session
-    def ethereum_sign_tx(self, n, nonce, gas_price, gas_limit, to, value, data=None, chain_id=None, tx_type=None):
-        def int_to_big_endian(value):
-            return value.to_bytes((value.bit_length() + 7) // 8, 'big')
-
-        n = self._convert_prime(n)
-
-        msg = proto.EthereumSignTx(
-            address_n=n,
-            nonce=int_to_big_endian(nonce),
-            gas_price=int_to_big_endian(gas_price),
-            gas_limit=int_to_big_endian(gas_limit),
-            value=int_to_big_endian(value))
-
-        if to:
-            msg.to = to
-
-        if data:
-            msg.data_length = len(data)
-            data, chunk = data[1024:], data[:1024]
-            msg.data_initial_chunk = chunk
-
-        if chain_id:
-            msg.chain_id = chain_id
-
-        if tx_type is not None:
-            msg.tx_type = tx_type
-
-        response = self.call(msg)
-
-        while response.data_length is not None:
-            data_length = response.data_length
-            data, chunk = data[data_length:], data[:data_length]
-            response = self.call(proto.EthereumTxAck(data_chunk=chunk))
-
-        # https://github.com/trezor/trezor-mcu/pull/399
-        # https://github.com/trezor/trezor-core/pull/311
-        # only signature bit returned. recalculate signature_v
-        if response.signature_v <= 1:
-            response.signature_v += 2 * chain_id + 35
-
-        return response.signature_v, response.signature_r, response.signature_s
-
-    @expect(proto.EthereumMessageSignature)
-    def ethereum_sign_message(self, n, message):
-        n = self._convert_prime(n)
-        message = normalize_nfc(message)
-        return self.call(proto.EthereumSignMessage(address_n=n, message=message))
-
-    def ethereum_verify_message(self, address, signature, message):
-        message = normalize_nfc(message)
-        try:
-            resp = self.call(proto.EthereumVerifyMessage(address=address, signature=signature, message=message))
-        except CallException as e:
-            resp = e
-        if isinstance(resp, proto.Success):
-            return True
-        return False
-
-    #
-    # Lisk functions
-    #
-
-    @field('address')
-    @expect(proto.LiskAddress)
-    def lisk_get_address(self, n, show_display=False):
-        n = self._convert_prime(n)
-        return self.call(proto.LiskGetAddress(address_n=n, show_display=show_display))
-
-    @expect(proto.LiskPublicKey)
-    def lisk_get_public_key(self, n, show_display=False):
-        n = self._convert_prime(n)
-        return self.call(proto.LiskGetPublicKey(address_n=n, show_display=show_display))
-
-    @expect(proto.LiskMessageSignature)
-    def lisk_sign_message(self, n, message):
-        n = self._convert_prime(n)
-        message = normalize_nfc(message)
-        return self.call(proto.LiskSignMessage(address_n=n, message=message))
-
-    def lisk_verify_message(self, pubkey, signature, message):
-        message = normalize_nfc(message)
-        try:
-            resp = self.call(proto.LiskVerifyMessage(signature=signature, public_key=pubkey, message=message))
-        except CallException as e:
-            resp = e
-        return isinstance(resp, proto.Success)
-
-    @expect(proto.LiskSignedTx)
-    def lisk_sign_tx(self, n, transaction):
-        n = self._convert_prime(n)
-
-        def asset_to_proto(asset):
-            msg = proto.LiskTransactionAsset()
-
-            if "votes" in asset:
-                msg.votes = asset["votes"]
-            if "data" in asset:
-                msg.data = asset["data"]
-            if "signature" in asset:
-                msg.signature = proto.LiskSignatureType()
-                msg.signature.public_key = binascii.unhexlify(asset["signature"]["publicKey"])
-            if "delegate" in asset:
-                msg.delegate = proto.LiskDelegateType()
-                msg.delegate.username = asset["delegate"]["username"]
-            if "multisignature" in asset:
-                msg.multisignature = proto.LiskMultisignatureType()
-                msg.multisignature.min = asset["multisignature"]["min"]
-                msg.multisignature.life_time = asset["multisignature"]["lifetime"]
-                msg.multisignature.keys_group = asset["multisignature"]["keysgroup"]
-            return msg
-
-        msg = proto.LiskTransactionCommon()
-
-        msg.type = transaction["type"]
-        msg.fee = int(transaction["fee"])  # Lisk use strings for big numbers (javascript issue)
-        msg.amount = int(transaction["amount"])  # And we convert it back to number
-        msg.timestamp = transaction["timestamp"]
-
-        if "recipientId" in transaction:
-            msg.recipient_id = transaction["recipientId"]
-        if "senderPublicKey" in transaction:
-            msg.sender_public_key = binascii.unhexlify(transaction["senderPublicKey"])
-        if "requesterPublicKey" in transaction:
-            msg.requester_public_key = binascii.unhexlify(transaction["requesterPublicKey"])
-        if "signature" in transaction:
-            msg.signature = binascii.unhexlify(transaction["signature"])
-
-        msg.asset = asset_to_proto(transaction["asset"])
-        return self.call(proto.LiskSignTx(address_n=n, transaction=msg))
-
-    @field('entropy')
-    @expect(proto.Entropy)
-    def get_entropy(self, size):
-        return self.call(proto.GetEntropy(size=size))
-
-    @field('message')
-    @expect(proto.Success)
-    def ping(self, msg, button_protection=False, pin_protection=False, passphrase_protection=False):
-        msg = proto.Ping(message=msg,
-                         button_protection=button_protection,
-                         pin_protection=pin_protection,
-                         passphrase_protection=passphrase_protection)
-=======
     @tools.expect(proto.Success, field="message")
     def ping(
         self,
@@ -638,7 +473,6 @@
             pin_protection=pin_protection,
             passphrase_protection=passphrase_protection,
         )
->>>>>>> 372a81b9
         return self.call(msg)
 
     def get_device_id(self):
@@ -671,354 +505,9 @@
 
         return txes
 
-<<<<<<< HEAD
-    @session
-    def sign_tx(self, coin_name, inputs, outputs, version=None, lock_time=None, expiry=None, overwintered=None, debug_processor=None):
-
-        # start = time.time()
-        txes = self._prepare_sign_tx(inputs, outputs)
-
-        # Prepare and send initial message
-        tx = proto.SignTx()
-        tx.inputs_count = len(inputs)
-        tx.outputs_count = len(outputs)
-        tx.coin_name = coin_name
-        if version is not None:
-            tx.version = version
-        if lock_time is not None:
-            tx.lock_time = lock_time
-        if expiry is not None:
-            tx.expiry = expiry
-        if overwintered is not None:
-            tx.overwintered = overwintered
-        res = self.call(tx)
-
-        # Prepare structure for signatures
-        signatures = [None] * len(inputs)
-        serialized_tx = b''
-
-        counter = 0
-        while True:
-            counter += 1
-
-            if isinstance(res, proto.Failure):
-                raise CallException("Signing failed")
-
-            if not isinstance(res, proto.TxRequest):
-                raise CallException("Unexpected message")
-
-            # If there's some part of signed transaction, let's add it
-            if res.serialized and res.serialized.serialized_tx:
-                # log("RECEIVED PART OF SERIALIZED TX (%d BYTES)" % len(res.serialized.serialized_tx))
-                serialized_tx += res.serialized.serialized_tx
-
-            if res.serialized and res.serialized.signature_index is not None:
-                if signatures[res.serialized.signature_index] is not None:
-                    raise ValueError("Signature for index %d already filled" % res.serialized.signature_index)
-                signatures[res.serialized.signature_index] = res.serialized.signature
-
-            if res.request_type == proto.RequestType.TXFINISHED:
-                # Device didn't ask for more information, finish workflow
-                break
-
-            # Device asked for one more information, let's process it.
-            if not res.details.tx_hash:
-                current_tx = txes[None]
-            else:
-                current_tx = txes[bytes(res.details.tx_hash)]
-
-            if res.request_type == proto.RequestType.TXMETA:
-                msg = proto.TransactionType()
-                msg.version = current_tx.version
-                msg.lock_time = current_tx.lock_time
-                msg.inputs_cnt = len(current_tx.inputs)
-                if res.details.tx_hash:
-                    msg.outputs_cnt = len(current_tx.bin_outputs)
-                else:
-                    msg.outputs_cnt = len(current_tx.outputs)
-                msg.extra_data_len = len(current_tx.extra_data) if current_tx.extra_data else 0
-                res = self.call(proto.TxAck(tx=msg))
-                continue
-
-            elif res.request_type == proto.RequestType.TXINPUT:
-                msg = proto.TransactionType()
-                msg.inputs = [current_tx.inputs[res.details.request_index]]
-                if debug_processor is not None:
-                    # msg needs to be deep copied so when it's modified
-                    # the other messages stay intact
-                    from copy import deepcopy
-                    msg = deepcopy(msg)
-                    # If debug_processor function is provided,
-                    # pass thru it the request and prepared response.
-                    # This is useful for tests, see test_msg_signtx
-                    msg = debug_processor(res, msg)
-
-                res = self.call(proto.TxAck(tx=msg))
-                continue
-
-            elif res.request_type == proto.RequestType.TXOUTPUT:
-                msg = proto.TransactionType()
-                if res.details.tx_hash:
-                    msg.bin_outputs = [current_tx.bin_outputs[res.details.request_index]]
-                else:
-                    msg.outputs = [current_tx.outputs[res.details.request_index]]
-
-                if debug_processor is not None:
-                    # msg needs to be deep copied so when it's modified
-                    # the other messages stay intact
-                    from copy import deepcopy
-                    msg = deepcopy(msg)
-                    # If debug_processor function is provided,
-                    # pass thru it the request and prepared response.
-                    # This is useful for tests, see test_msg_signtx
-                    msg = debug_processor(res, msg)
-
-                res = self.call(proto.TxAck(tx=msg))
-                continue
-
-            elif res.request_type == proto.RequestType.TXEXTRADATA:
-                o, l = res.details.extra_data_offset, res.details.extra_data_len
-                msg = proto.TransactionType()
-                msg.extra_data = current_tx.extra_data[o:o + l]
-                res = self.call(proto.TxAck(tx=msg))
-                continue
-
-        if None in signatures:
-            raise RuntimeError("Some signatures are missing!")
-
-        # log("SIGNED IN %.03f SECONDS, CALLED %d MESSAGES, %d BYTES" %
-        #    (time.time() - start, counter, len(serialized_tx)))
-
-        return (signatures, serialized_tx)
-
-    @field('message')
-    @expect(proto.Success)
-    def wipe_device(self):
-        ret = self.call(proto.WipeDevice())
-        self.init_device()
-        return ret
-
-    @field('message')
-    @expect(proto.Success)
-    def recovery_device(self, word_count, passphrase_protection, pin_protection, label, language, type=proto.RecoveryDeviceType.ScrambledWords, expand=False, dry_run=False):
-        if self.features.initialized and not dry_run:
-            raise RuntimeError("Device is initialized already. Call wipe_device() and try again.")
-
-        if word_count not in (12, 18, 24):
-            raise ValueError("Invalid word count. Use 12/18/24")
-
-        self.recovery_matrix_first_pass = True
-
-        self.expand = expand
-        if self.expand:
-            # optimization to load the wordlist once, instead of for each recovery word
-            self.mnemonic_wordlist = Mnemonic('english')
-
-        res = self.call(proto.RecoveryDevice(
-            word_count=int(word_count),
-            passphrase_protection=bool(passphrase_protection),
-            pin_protection=bool(pin_protection),
-            label=label,
-            language=language,
-            enforce_wordlist=True,
-            type=type,
-            dry_run=dry_run))
-
-        self.init_device()
-        return res
-
-    @field('message')
-    @expect(proto.Success)
-    @session
-    def reset_device(self, display_random, strength, passphrase_protection, pin_protection, label, language, u2f_counter=0, skip_backup=False):
-        if self.features.initialized:
-            raise RuntimeError("Device is initialized already. Call wipe_device() and try again.")
-
-        # Begin with device reset workflow
-        msg = proto.ResetDevice(display_random=display_random,
-                                strength=strength,
-                                passphrase_protection=bool(passphrase_protection),
-                                pin_protection=bool(pin_protection),
-                                language=language,
-                                label=label,
-                                u2f_counter=u2f_counter,
-                                skip_backup=bool(skip_backup))
-
-        resp = self.call(msg)
-        if not isinstance(resp, proto.EntropyRequest):
-            raise RuntimeError("Invalid response, expected EntropyRequest")
-
-        external_entropy = self._get_local_entropy()
-        LOG.debug("Computer generated entropy: " + binascii.hexlify(external_entropy).decode())
-        ret = self.call(proto.EntropyAck(entropy=external_entropy))
-        self.init_device()
-        return ret
-
-    @field('message')
-    @expect(proto.Success)
-    def backup_device(self):
-        ret = self.call(proto.BackupDevice())
-        return ret
-
-    @field('message')
-    @expect(proto.Success)
-    def load_device_by_mnemonic(self, mnemonic, pin, passphrase_protection, label, language='english', skip_checksum=False, expand=False):
-        # Convert mnemonic to UTF8 NKFD
-        mnemonic = Mnemonic.normalize_string(mnemonic)
-
-        # Convert mnemonic to ASCII stream
-        mnemonic = mnemonic.encode('utf-8')
-
-        m = Mnemonic('english')
-
-        if expand:
-            mnemonic = m.expand(mnemonic)
-
-        if not skip_checksum and not m.check(mnemonic):
-            raise ValueError("Invalid mnemonic checksum")
-
-        if self.features.initialized:
-            raise RuntimeError("Device is initialized already. Call wipe_device() and try again.")
-
-        resp = self.call(proto.LoadDevice(mnemonic=mnemonic, pin=pin,
-                                          passphrase_protection=passphrase_protection,
-                                          language=language,
-                                          label=label,
-                                          skip_checksum=skip_checksum))
-        self.init_device()
-        return resp
-
-    @field('message')
-    @expect(proto.Success)
-    def load_device_by_xprv(self, xprv, pin, passphrase_protection, label, language):
-        if self.features.initialized:
-            raise RuntimeError("Device is initialized already. Call wipe_device() and try again.")
-
-        if xprv[0:4] not in ('xprv', 'tprv'):
-            raise ValueError("Unknown type of xprv")
-
-        if not 100 < len(xprv) < 112:  # yes this is correct in Python
-            raise ValueError("Invalid length of xprv")
-
-        node = proto.HDNodeType()
-        data = binascii.hexlify(tools.b58decode(xprv, None))
-
-        if data[90:92] != b'00':
-            raise ValueError("Contain invalid private key")
-
-        checksum = binascii.hexlify(tools.btc_hash(binascii.unhexlify(data[:156]))[:4])
-        if checksum != data[156:]:
-            raise ValueError("Checksum doesn't match")
-
-        # version 0488ade4
-        # depth 00
-        # fingerprint 00000000
-        # child_num 00000000
-        # chaincode 873dff81c02f525623fd1fe5167eac3a55a049de3d314bb42ee227ffed37d508
-        # privkey   00e8f32e723decf4051aefac8e2c93c9c5b214313817cdb01a1494b917c8436b35
-        # checksum e77e9d71
-
-        node.depth = int(data[8:10], 16)
-        node.fingerprint = int(data[10:18], 16)
-        node.child_num = int(data[18:26], 16)
-        node.chain_code = binascii.unhexlify(data[26:90])
-        node.private_key = binascii.unhexlify(data[92:156])  # skip 0x00 indicating privkey
-
-        resp = self.call(proto.LoadDevice(node=node,
-                                          pin=pin,
-                                          passphrase_protection=passphrase_protection,
-                                          language=language,
-                                          label=label))
-        self.init_device()
-        return resp
-
-    @session
-    def firmware_update(self, fp):
-        if self.features.bootloader_mode is False:
-            raise RuntimeError("Device must be in bootloader mode")
-
-        data = fp.read()
-
-        resp = self.call(proto.FirmwareErase(length=len(data)))
-        if isinstance(resp, proto.Failure) and resp.code == proto.FailureType.FirmwareError:
-            return False
-
-        # TREZORv1 method
-        if isinstance(resp, proto.Success):
-            fingerprint = hashlib.sha256(data[256:]).hexdigest()
-            LOG.debug("Firmware fingerprint: " + fingerprint)
-            resp = self.call(proto.FirmwareUpload(payload=data))
-            if isinstance(resp, proto.Success):
-                return True
-            elif isinstance(resp, proto.Failure) and resp.code == proto.FailureType.FirmwareError:
-                return False
-            raise RuntimeError("Unexpected result %s" % resp)
-
-        # TREZORv2 method
-        if isinstance(resp, proto.FirmwareRequest):
-            import pyblake2
-            while True:
-                payload = data[resp.offset:resp.offset + resp.length]
-                digest = pyblake2.blake2s(payload).digest()
-                resp = self.call(proto.FirmwareUpload(payload=payload, hash=digest))
-                if isinstance(resp, proto.FirmwareRequest):
-                    continue
-                elif isinstance(resp, proto.Success):
-                    return True
-                elif isinstance(resp, proto.Failure) and resp.code == proto.FailureType.FirmwareError:
-                    return False
-                raise RuntimeError("Unexpected result %s" % resp)
-
-        raise RuntimeError("Unexpected message %s" % resp)
-
-    @field('message')
-    @expect(proto.Success)
-    def self_test(self):
-        if self.features.bootloader_mode is False:
-            raise RuntimeError("Device must be in bootloader mode")
-
-        return self.call(proto.SelfTest(payload=b'\x00\xFF\x55\xAA\x66\x99\x33\xCCABCDEFGHIJKLMNOPQRSTUVWXYZ0123456789!\x00\xFF\x55\xAA\x66\x99\x33\xCC'))
-
-    @field('address')
-    @expect(proto.StellarAddress)
-    def stellar_get_address(self, address_n, show_display=False):
-        return self.call(proto.StellarGetAddress(address_n=address_n, show_display=show_display))
-
-    def stellar_sign_transaction(self, tx, operations, address_n, network_passphrase=None):
-        # default networkPassphrase to the public network
-        if network_passphrase is None:
-            network_passphrase = "Public Global Stellar Network ; September 2015"
-
-        tx.network_passphrase = network_passphrase
-        tx.address_n = address_n
-        tx.num_operations = len(operations)
-        # Signing loop works as follows:
-        #
-        # 1. Start with tx (header information for the transaction) and operations (an array of operation protobuf messagess)
-        # 2. Send the tx header to the device
-        # 3. Receive a StellarTxOpRequest message
-        # 4. Send operations one by one until all operations have been sent. If there are more operations to sign, the device will send a StellarTxOpRequest message
-        # 5. The final message received will be StellarSignedTx which is returned from this method
-        resp = self.call(tx)
-        try:
-            while isinstance(resp, proto.StellarTxOpRequest):
-                resp = self.call(operations.pop(0))
-        except IndexError:
-            # pop from empty list
-            raise CallException("Stellar.UnexpectedEndOfOperations",
-                                "Reached end of operations without a signature.") from None
-
-        if not isinstance(resp, proto.StellarSignedTx):
-            raise CallException(proto.FailureType.UnexpectedMessage, resp)
-
-        if operations:
-            raise CallException("Stellar.UnprocessedOperations",
-                                "Received a signature before processing all operations.")
-=======
     @tools.expect(proto.Success, field="message")
     def clear_session(self):
         return self.call(proto.ClearSession())
->>>>>>> 372a81b9
 
     # Device functionality
     wipe_device = MovedTo(device.wipe)
