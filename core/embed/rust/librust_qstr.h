#pragma GCC diagnostic ignored "-Wunused-value"
#pragma GCC diagnostic ignored "-Wunused-function"

static void _librust_qstrs(void) {
  // protobuf
  MP_QSTR_Msg;
  MP_QSTR_MsgDef;
  MP_QSTR_is_type_of;
  MP_QSTR_MESSAGE_WIRE_TYPE;
  MP_QSTR_MESSAGE_NAME;

<<<<<<< HEAD
  // Zcash keys
  MP_QSTR_seed;
  MP_QSTR_coin_type;
  MP_QSTR_account;
  MP_QSTR_diversifier_index;

  // Zcash shielding
  MP_QSTR_fvk;
  MP_QSTR_output_info;
  MP_QSTR_spend_info;

  MP_QSTR_note;

  MP_QSTR_ovk_flag;
  MP_QSTR_address;
  MP_QSTR_value;
  MP_QSTR_memo;

  MP_QSTR_cv;
  MP_QSTR_nf;
  MP_QSTR_rk;
  MP_QSTR_cmx;
  MP_QSTR_epk;
  MP_QSTR_enc_ciphertext;
  MP_QSTR_out_ciphertext;
  MP_QSTR_alpha;

  MP_QSTR_pos;
=======
  // layout
  MP_QSTR_Layout;
  MP_QSTR_set_timer_fn;
  MP_QSTR_touch_event;
  MP_QSTR_button_event;
  MP_QSTR_timer;
  MP_QSTR_paint;
  MP_QSTR_trace;

  MP_QSTR_title;
  MP_QSTR_action;
  MP_QSTR_description;
  MP_QSTR_verb;
  MP_QSTR_verb_cancel;
  MP_QSTR_reverse;
>>>>>>> a3c79bf4
}<|MERGE_RESOLUTION|>--- conflicted
+++ resolved
@@ -9,7 +9,22 @@
   MP_QSTR_MESSAGE_WIRE_TYPE;
   MP_QSTR_MESSAGE_NAME;
 
-<<<<<<< HEAD
+  // layout
+  MP_QSTR_Layout;
+  MP_QSTR_set_timer_fn;
+  MP_QSTR_touch_event;
+  MP_QSTR_button_event;
+  MP_QSTR_timer;
+  MP_QSTR_paint;
+  MP_QSTR_trace;
+
+  MP_QSTR_title;
+  MP_QSTR_action;
+  MP_QSTR_description;
+  MP_QSTR_verb;
+  MP_QSTR_verb_cancel;
+  MP_QSTR_reverse;
+  
   // Zcash keys
   MP_QSTR_seed;
   MP_QSTR_coin_type;
@@ -38,21 +53,4 @@
   MP_QSTR_alpha;
 
   MP_QSTR_pos;
-=======
-  // layout
-  MP_QSTR_Layout;
-  MP_QSTR_set_timer_fn;
-  MP_QSTR_touch_event;
-  MP_QSTR_button_event;
-  MP_QSTR_timer;
-  MP_QSTR_paint;
-  MP_QSTR_trace;
-
-  MP_QSTR_title;
-  MP_QSTR_action;
-  MP_QSTR_description;
-  MP_QSTR_verb;
-  MP_QSTR_verb_cancel;
-  MP_QSTR_reverse;
->>>>>>> a3c79bf4
 }