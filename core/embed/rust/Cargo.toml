[package]
name = "trezor_lib"
version = "0.1.0"
authors = ["SatoshiLabs <info@satoshilabs.com>"]
edition = "2021"
build = "build.rs"

[features]
default = ["model_tt"]
bitcoin_only = []
model_tt = []
model_t1 = []
ui = []
ui_debug = []
test = ["cc", "glob"]

[lib]
crate-type = ["staticlib"]

[profile.dev]
panic = "abort"
split-debuginfo = "unpacked"

[profile.release]
panic = "abort"
opt-level = "z"
lto = true
codegen-units = 1

<<<<<<< HEAD
[dependencies]
cty = "0.2.1"
bech32 = { version = "0.8.1", default_features = false }
group = { version = "0.11", default-features = false }
rand = { version = "0.8", default-features = false }
rand_core = { version = "0.6", default_features = false }
rand_chacha = { version = "0.3.1", default-features = false }
pasta_curves = {version = "0.3", default-features = false, features = ["alloc"] } # { git = "https://github.com/jarys/pasta_curves.git", branch="alloc", default-features = false, features = ["bits"] }

[dependencies.orchard]
path = "/home/agi/code/orchard"
#git = "https://github.com/jarys/orchard"
#branch = "no-std-alloc"
default-features = false
features = []

#[dependencies.pasta_curves]
#git = "https://github.com/zcash/pasta_curves"
#rev = "738fb60796d39b33f5b0a0337b8fabfcc81f98e1"
#default-features = false
#features = ["alloc"]

[dependencies.f4jumble]
git = "https://github.com/zcash/librustzcash"
rev = "6e39480c589bcb1b548c507aa96575368e72952a"
default-features = false
=======
[profile.test]
split-debuginfo = "unpacked"

# Runtime dependencies

[dependencies.cty]
version = "0.2.1"

[dependencies.heapless]
version = "0.7.3"
default_features = false
>>>>>>> a3c79bf4

[dependencies.cstr_core]
version = "0.2.4"
default_features = false

# Build dependencies

[build-dependencies.bindgen]
version = "0.59.1"
default_features = false
features = ["runtime"]

# Build dependencies used for linking the test binary

[build-dependencies.cc]
optional = true
version = "1.0.69"

[build-dependencies.glob]
optional = true
version = "0.3.0"<|MERGE_RESOLUTION|>--- conflicted
+++ resolved
@@ -27,9 +27,7 @@
 lto = true
 codegen-units = 1
 
-<<<<<<< HEAD
 [dependencies]
-cty = "0.2.1"
 bech32 = { version = "0.8.1", default_features = false }
 group = { version = "0.11", default-features = false }
 rand = { version = "0.8", default-features = false }
@@ -54,7 +52,7 @@
 git = "https://github.com/zcash/librustzcash"
 rev = "6e39480c589bcb1b548c507aa96575368e72952a"
 default-features = false
-=======
+
 [profile.test]
 split-debuginfo = "unpacked"
 
@@ -66,7 +64,6 @@
 [dependencies.heapless]
 version = "0.7.3"
 default_features = false
->>>>>>> a3c79bf4
 
 [dependencies.cstr_core]
 version = "0.2.4"
