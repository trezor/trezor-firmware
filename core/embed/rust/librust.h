#include "librust_qstr.h"

mp_obj_t protobuf_type_for_name(mp_obj_t name);
mp_obj_t protobuf_type_for_wire(mp_obj_t wire_id);
mp_obj_t protobuf_decode(mp_obj_t buf, mp_obj_t def,
                         mp_obj_t enable_experimental);
mp_obj_t protobuf_len(mp_obj_t obj);
mp_obj_t protobuf_encode(mp_obj_t buf, mp_obj_t obj);

#ifdef TREZOR_EMULATOR
mp_obj_t protobuf_debug_msg_type();
mp_obj_t protobuf_debug_msg_def_type();
#endif

<<<<<<< HEAD
// TODO: BITCOIN_ONLY conditional
mp_obj_t zcash_diag(mp_obj_t ins, mp_obj_t data);

mp_obj_t zcash_get_orchard_fvk(mp_obj_t sk);
mp_obj_t zcash_get_orchard_ivk(mp_obj_t sk);
mp_obj_t zcash_get_orchard_address(mp_obj_t sk, mp_obj_t diversifier_index);
mp_obj_t zcash_f4jumble(mp_obj_t message);
mp_obj_t zcash_f4jumble_inv(mp_obj_t message);
mp_obj_t zcash_shield(mp_obj_t action_info, mp_obj_t rng_config);
mp_obj_t zcash_sign(mp_obj_t sk, mp_obj_t alpha, mp_obj_t sighash);
=======
mp_obj_t ui_layout_new_example(mp_obj_t);
mp_obj_t ui_layout_new_confirm_action(size_t n_args, const mp_obj_t *args,
                                      mp_map_t *kwargs);

#ifdef TREZOR_EMULATOR
mp_obj_t ui_debug_layout_type();
#endif
>>>>>>> a3c79bf4
<|MERGE_RESOLUTION|>--- conflicted
+++ resolved
@@ -12,7 +12,14 @@
 mp_obj_t protobuf_debug_msg_def_type();
 #endif
 
-<<<<<<< HEAD
+mp_obj_t ui_layout_new_example(mp_obj_t);
+mp_obj_t ui_layout_new_confirm_action(size_t n_args, const mp_obj_t *args,
+                                      mp_map_t *kwargs);
+
+#ifdef TREZOR_EMULATOR
+mp_obj_t ui_debug_layout_type();
+#endif
+
 // TODO: BITCOIN_ONLY conditional
 mp_obj_t zcash_diag(mp_obj_t ins, mp_obj_t data);
 
@@ -22,13 +29,4 @@
 mp_obj_t zcash_f4jumble(mp_obj_t message);
 mp_obj_t zcash_f4jumble_inv(mp_obj_t message);
 mp_obj_t zcash_shield(mp_obj_t action_info, mp_obj_t rng_config);
-mp_obj_t zcash_sign(mp_obj_t sk, mp_obj_t alpha, mp_obj_t sighash);
-=======
-mp_obj_t ui_layout_new_example(mp_obj_t);
-mp_obj_t ui_layout_new_confirm_action(size_t n_args, const mp_obj_t *args,
-                                      mp_map_t *kwargs);
-
-#ifdef TREZOR_EMULATOR
-mp_obj_t ui_debug_layout_type();
-#endif
->>>>>>> a3c79bf4
+mp_obj_t zcash_sign(mp_obj_t sk, mp_obj_t alpha, mp_obj_t sighash);