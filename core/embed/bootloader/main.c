/*
 * This file is part of the Trezor project, https://trezor.io/
 *
 * Copyright (c) SatoshiLabs
 *
 * This program is free software: you can redistribute it and/or modify
 * it under the terms of the GNU General Public License as published by
 * the Free Software Foundation, either version 3 of the License, or
 * (at your option) any later version.
 *
 * This program is distributed in the hope that it will be useful,
 * but WITHOUT ANY WARRANTY; without even the implied warranty of
 * MERCHANTABILITY or FITNESS FOR A PARTICULAR PURPOSE.  See the
 * GNU General Public License for more details.
 *
 * You should have received a copy of the GNU General Public License
 * along with this program.  If not, see <http://www.gnu.org/licenses/>.
 */

#include <string.h>
#include <sys/types.h>

#include "common.h"
#include "display.h"
#include "flash.h"
#include "image.h"
#include "mini_printf.h"
#include "mpu.h"
#include "random_delays.h"
#include "secbool.h"
#include "touch.h"
#include "usb.h"
#include "version.h"

#include "bootui.h"
#include "messages.h"
// #include "mpu.h"

const uint8_t BOOTLOADER_KEY_M = 2;
const uint8_t BOOTLOADER_KEY_N = 3;
static const uint8_t * const BOOTLOADER_KEYS[] = {
    (const uint8_t *)"\xc2\xc8\x7a\x49\xc5\xa3\x46\x09\x77\xfb\xb2\xec\x9d\xfe\x60\xf0\x6b\xd6\x94\xdb\x82\x44\xbd\x49\x81\xfe\x3b\x7a\x26\x30\x7f\x3f",
    (const uint8_t *)"\x80\xd0\x36\xb0\x87\x39\xb8\x46\xf4\xcb\x77\x59\x30\x78\xde\xb2\x5d\xc9\x48\x7a\xed\xcf\x52\xe3\x0b\x4f\xb7\xcd\x70\x24\x17\x8a",
    (const uint8_t *)"\xb8\x30\x7a\x71\xf5\x52\xc6\x0a\x4c\xbb\x31\x7f\xf4\x8b\x82\xcd\xbf\x6b\x6b\xb5\xf0\x4c\x92\x0f\xec\x7b\xad\xf0\x17\x88\x37\x51",
// comment the lines above and uncomment the lines below to use a custom signed vendorheader
//    (const uint8_t *)"\xd7\x59\x79\x3b\xbc\x13\xa2\x81\x9a\x82\x7c\x76\xad\xb6\xfb\xa8\xa4\x9a\xee\x00\x7f\x49\xf2\xd0\x99\x2d\x99\xb8\x25\xad\x2c\x48",
//    (const uint8_t *)"\x63\x55\x69\x1c\x17\x8a\x8f\xf9\x10\x07\xa7\x47\x8a\xfb\x95\x5e\xf7\x35\x2c\x63\xe7\xb2\x57\x03\x98\x4c\xf7\x8b\x26\xe2\x1a\x56",
//    (const uint8_t *)"\xee\x93\xa4\xf6\x6f\x8d\x16\xb8\x19\xbb\x9b\xeb\x9f\xfc\xcd\xfc\xdc\x14\x12\xe8\x7f\xee\x6a\x32\x4c\x2a\x99\xa1\xe0\xe6\x71\x48",
};

#define USB_IFACE_NUM 0

static void usb_init_all(secbool usb21_landing) {
  usb_dev_info_t dev_info = {
      .device_class = 0x00,
      .device_subclass = 0x00,
      .device_protocol = 0x00,
      .vendor_id = 0x1209,
      .product_id = 0x53C0,
      .release_num = 0x0200,
      .manufacturer = "SatoshiLabs",
      .product = "TREZOR",
      .serial_number = "000000000000000000000000",
      .interface = "TREZOR Interface",
      .usb21_enabled = sectrue,
      .usb21_landing = usb21_landing,
  };

  static uint8_t rx_buffer[USB_PACKET_SIZE];

  static const usb_webusb_info_t webusb_info = {
      .iface_num = USB_IFACE_NUM,
      .ep_in = USB_EP_DIR_IN | 0x01,
      .ep_out = USB_EP_DIR_OUT | 0x01,
      .subclass = 0,
      .protocol = 0,
      .max_packet_len = sizeof(rx_buffer),
      .rx_buffer = rx_buffer,
      .polling_interval = 1,
  };

  usb_init(&dev_info);

  ensure(usb_webusb_add(&webusb_info), NULL);

  usb_start();
}

static secbool bootloader_usb_loop(const vendor_header *const vhdr,
                                   const image_header *const hdr) {
  // if both are NULL, we don't have a firmware installed
  // let's show a webusb landing page in this case
  usb_init_all((vhdr == NULL && hdr == NULL) ? sectrue : secfalse);

  uint8_t buf[USB_PACKET_SIZE];

  for (;;) {
    int r = usb_webusb_read_blocking(USB_IFACE_NUM, buf, USB_PACKET_SIZE,
                                     USB_TIMEOUT);
    if (r != USB_PACKET_SIZE) {
      continue;
    }
    uint16_t msg_id;
    uint32_t msg_size;
    if (sectrue != msg_parse_header(buf, &msg_id, &msg_size)) {
      // invalid header -> discard
      continue;
    }
    switch (msg_id) {
      case 0:  // Initialize
        process_msg_Initialize(USB_IFACE_NUM, msg_size, buf, vhdr, hdr);
        break;
      case 1:  // Ping
        process_msg_Ping(USB_IFACE_NUM, msg_size, buf);
        break;
      case 5:  // WipeDevice
        ui_fadeout();
        ui_screen_wipe_confirm();
        ui_fadein();
        int response = ui_user_input(INPUT_CONFIRM | INPUT_CANCEL);
        if (INPUT_CANCEL == response) {
          ui_fadeout();
          ui_screen_firmware_info(vhdr, hdr);
          ui_fadein();
          send_user_abort(USB_IFACE_NUM, "Wipe cancelled");
          break;
        }
        ui_fadeout();
        ui_screen_wipe();
        ui_fadein();
        r = process_msg_WipeDevice(USB_IFACE_NUM, msg_size, buf);
        if (r < 0) {  // error
          ui_fadeout();
          ui_screen_fail();
          ui_fadein();
          usb_stop();
          usb_deinit();
          return secfalse;  // shutdown
        } else {            // success
          ui_fadeout();
          ui_screen_done(0, sectrue);
          ui_fadein();
          usb_stop();
          usb_deinit();
          return secfalse;  // shutdown
        }
        break;
      case 6:  // FirmwareErase
        process_msg_FirmwareErase(USB_IFACE_NUM, msg_size, buf);
        break;
      case 7:  // FirmwareUpload
        r = process_msg_FirmwareUpload(USB_IFACE_NUM, msg_size, buf);
        if (r < 0 && r != -4) {  // error, but not user abort (-4)
          ui_fadeout();
          ui_screen_fail();
          ui_fadein();
          usb_stop();
          usb_deinit();
          return secfalse;    // shutdown
        } else if (r == 0) {  // last chunk received
          ui_screen_install_progress_upload(1000);
          ui_fadeout();
          ui_screen_done(4, sectrue);
          ui_fadein();
          ui_screen_done(3, secfalse);
          hal_delay(1000);
          ui_screen_done(2, secfalse);
          hal_delay(1000);
          ui_screen_done(1, secfalse);
          hal_delay(1000);
          usb_stop();
          usb_deinit();
          ui_fadeout();
          return sectrue;  // jump to firmware
        }
        break;
      case 55:  // GetFeatures
        process_msg_GetFeatures(USB_IFACE_NUM, msg_size, buf, vhdr, hdr);
        break;
      default:
        process_msg_unknown(USB_IFACE_NUM, msg_size, buf);
        break;
    }
  }
}

secbool load_vendor_header_keys(const uint8_t *const data,
                                vendor_header *const vhdr) {
  return load_vendor_header(data, BOOTLOADER_KEY_M, BOOTLOADER_KEY_N,
                            BOOTLOADER_KEYS, vhdr);
}

static secbool check_vendor_keys_lock(const vendor_header *const vhdr) {
  uint8_t lock[FLASH_OTP_BLOCK_SIZE];
  ensure(flash_otp_read(FLASH_OTP_BLOCK_VENDOR_KEYS_LOCK, 0, lock,
                        FLASH_OTP_BLOCK_SIZE),
         NULL);
  if (0 ==
      memcmp(lock,
             "\xFF\xFF\xFF\xFF\xFF\xFF\xFF\xFF\xFF\xFF\xFF\xFF\xFF\xFF\xFF\xFF"
             "\xFF\xFF\xFF\xFF\xFF\xFF\xFF\xFF\xFF\xFF\xFF\xFF\xFF\xFF\xFF\xFF",
             FLASH_OTP_BLOCK_SIZE)) {
    return sectrue;
  }
  uint8_t hash[32];
  vendor_keys_hash(vhdr, hash);
  return sectrue * (0 == memcmp(lock, hash, 32));
}

// protection against bootloader downgrade

#if PRODUCTION

static void check_bootloader_version(void) {
  uint8_t bits[FLASH_OTP_BLOCK_SIZE];
  for (int i = 0; i < FLASH_OTP_BLOCK_SIZE * 8; i++) {
    if (i < VERSION_MONOTONIC) {
      bits[i / 8] &= ~(1 << (7 - (i % 8)));
    } else {
      bits[i / 8] |= (1 << (7 - (i % 8)));
    }
  }
  ensure(flash_otp_write(FLASH_OTP_BLOCK_BOOTLOADER_VERSION, 0, bits,
                         FLASH_OTP_BLOCK_SIZE),
         NULL);

  uint8_t bits2[FLASH_OTP_BLOCK_SIZE];
  ensure(flash_otp_read(FLASH_OTP_BLOCK_BOOTLOADER_VERSION, 0, bits2,
                        FLASH_OTP_BLOCK_SIZE),
         NULL);

  ensure(sectrue * (0 == memcmp(bits, bits2, FLASH_OTP_BLOCK_SIZE)),
         "Bootloader downgraded");
}

#endif

int main(void) {
<<<<<<< HEAD
  drbg_init();
=======
  random_delays_init();
>>>>>>> 3204fd68
  // display_init_seq();
  touch_init();
  touch_power_on();

  mpu_config_bootloader();

#if PRODUCTION
  check_bootloader_version();
#endif

  display_clear();

  // delay to detect touch
  uint32_t touched = 0;
  for (int i = 0; i < 100; i++) {
    touched = touch_is_detected() | touch_read();
    if (touched) {
      break;
    }
    hal_delay(1);
  }

  vendor_header vhdr;
  image_header hdr;
  secbool stay_in_bootloader = secfalse;  // flag to stay in bootloader

  // detect whether the devices contains a valid firmware

  secbool firmware_present =
      load_vendor_header_keys((const uint8_t *)FIRMWARE_START, &vhdr);
  if (sectrue == firmware_present) {
    firmware_present = check_vendor_keys_lock(&vhdr);
  }
  if (sectrue == firmware_present) {
    firmware_present = load_image_header(
        (const uint8_t *)(FIRMWARE_START + vhdr.hdrlen), FIRMWARE_IMAGE_MAGIC,
        FIRMWARE_IMAGE_MAXSIZE, vhdr.vsig_m, vhdr.vsig_n, vhdr.vpub, &hdr);
  }
  if (sectrue == firmware_present) {
    firmware_present =
        check_image_contents(&hdr, IMAGE_HEADER_SIZE + vhdr.hdrlen,
                             FIRMWARE_SECTORS, FIRMWARE_SECTORS_COUNT);
  }

  // start the bootloader if no or broken firmware found ...
  if (firmware_present != sectrue) {
    // show intro animation

    // no ui_fadeout(); - we already start from black screen
    ui_screen_welcome_first();
    ui_fadein();

    hal_delay(1000);

    ui_fadeout();
    ui_screen_welcome_second();
    ui_fadein();

    hal_delay(1000);

    ui_fadeout();
    ui_screen_welcome_third();
    ui_fadein();

    // erase storage
    ensure(flash_erase_sectors(STORAGE_SECTORS, STORAGE_SECTORS_COUNT, NULL),
           NULL);

    // and start the usb loop
    if (bootloader_usb_loop(NULL, NULL) != sectrue) {
      return 1;
    }
  }

  // ... or if user touched the screen on start
  // ... or we have stay_in_bootloader flag to force it
  if (touched || stay_in_bootloader == sectrue) {
    // no ui_fadeout(); - we already start from black screen
    ui_screen_firmware_info(&vhdr, &hdr);
    ui_fadein();

    // and start the usb loop
    if (bootloader_usb_loop(&vhdr, &hdr) != sectrue) {
      return 1;
    }
  }

  ensure(load_vendor_header_keys((const uint8_t *)FIRMWARE_START, &vhdr),
         "invalid vendor header");

  ensure(check_vendor_keys_lock(&vhdr), "unauthorized vendor keys");

  ensure(load_image_header((const uint8_t *)(FIRMWARE_START + vhdr.hdrlen),
                           FIRMWARE_IMAGE_MAGIC, FIRMWARE_IMAGE_MAXSIZE,
                           vhdr.vsig_m, vhdr.vsig_n, vhdr.vpub, &hdr),
         "invalid firmware header");

  ensure(check_image_contents(&hdr, IMAGE_HEADER_SIZE + vhdr.hdrlen,
                              FIRMWARE_SECTORS, FIRMWARE_SECTORS_COUNT),
         "invalid firmware hash");

  // if all VTRUST flags are unset = ultimate trust => skip the procedure

  if ((vhdr.vtrust & VTRUST_ALL) != VTRUST_ALL) {
    // ui_fadeout();  // no fadeout - we start from black screen
    ui_screen_boot(&vhdr, &hdr);
    ui_fadein();

    int delay = (vhdr.vtrust & VTRUST_WAIT) ^ VTRUST_WAIT;
    if (delay > 1) {
      while (delay > 0) {
        ui_screen_boot_wait(delay);
        hal_delay(1000);
        delay--;
      }
    } else if (delay == 1) {
      hal_delay(1000);
    }

    if ((vhdr.vtrust & VTRUST_CLICK) == 0) {
      ui_screen_boot_click();
      touch_click();
    }

    ui_fadeout();
  }

  // mpu_config_firmware();
  // jump_to_unprivileged(FIRMWARE_START + vhdr.hdrlen + IMAGE_HEADER_SIZE);

  mpu_config_off();
  jump_to(FIRMWARE_START + vhdr.hdrlen + IMAGE_HEADER_SIZE);

  return 0;
}<|MERGE_RESOLUTION|>--- conflicted
+++ resolved
@@ -236,11 +236,7 @@
 #endif
 
 int main(void) {
-<<<<<<< HEAD
-  drbg_init();
-=======
   random_delays_init();
->>>>>>> 3204fd68
   // display_init_seq();
   touch_init();
   touch_power_on();
