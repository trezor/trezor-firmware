"""
Extremely minimal streaming codec for a subset of protobuf.  Supports uint32,
bytes, string, embedded message and repeated fields.
"""

if False:
    from typing import (
        Any,
        Callable,
        Iterable,
        TypeVar,
        Union,
    )
    from typing_extensions import Protocol

    class Reader(Protocol):
        def readinto(self, buf: bytearray) -> int:
            """
            Reads `len(buf)` bytes into `buf`, or raises `EOFError`.
            """

    class Writer(Protocol):
        def write(self, buf: bytes) -> int:
            """
            Writes all bytes from `buf`, or raises `EOFError`.
            """

    WriteMethod = Callable[[bytes], Any]


_UVARINT_BUFFER = bytearray(1)


def load_uvarint(reader: Reader) -> int:
    buffer = _UVARINT_BUFFER
    result = 0
    shift = 0
    byte = 0x80
    while byte & 0x80:
        reader.readinto(buffer)
        byte = buffer[0]
        result += (byte & 0x7F) << shift
        shift += 7
    return result


def dump_uvarint(write: WriteMethod, n: int) -> None:
    if n < 0:
        raise ValueError("Cannot dump signed value, convert it to unsigned first.")
    buffer = _UVARINT_BUFFER
    shifted = 1
    while shifted:
        shifted = n >> 7
        buffer[0] = (n & 0x7F) | (0x80 if shifted else 0x00)
        write(buffer)
        n = shifted


def count_uvarint(n: int) -> int:
    if n < 0:
        raise ValueError("Cannot dump signed value, convert it to unsigned first.")
    if n <= 0x7F:
        return 1
    if n <= 0x3FFF:
        return 2
    if n <= 0x1F_FFFF:
        return 3
    if n <= 0xFFF_FFFF:
        return 4
    if n <= 0x7_FFFF_FFFF:
        return 5
    if n <= 0x3FF_FFFF_FFFF:
        return 6
    if n <= 0x1_FFFF_FFFF_FFFF:
        return 7
    if n <= 0xFF_FFFF_FFFF_FFFF:
        return 8
    if n <= 0x7FFF_FFFF_FFFF_FFFF:
        return 9
    raise ValueError


# protobuf interleaved signed encoding:
# https://developers.google.com/protocol-buffers/docs/encoding#structure
# the idea is to save the sign in LSbit instead of twos-complement.
# so counting up, you go: 0, -1, 1, -2, 2, ... (as the first bit changes, sign flips)
#
# To achieve this with a twos-complement number:
# 1. shift left by 1, leaving LSbit free
# 2. if the number is negative, do bitwise negation.
#    This keeps positive number the same, and converts negative from twos-complement
#    to the appropriate value, while setting the sign bit.
#
# The original algorithm makes use of the fact that arithmetic (signed) shift
# keeps the sign bits, so for a n-bit number, (x >> n) gets us "all sign bits".
# Then you can take "number XOR all-sign-bits", which is XOR 0 (identity) for positive
# and XOR 1 (bitwise negation) for negative. Cute and efficient.
#
# But this is harder in Python because we don't natively know the bit size of the number.
# So we have to branch on whether the number is negative.


def sint_to_uint(sint: int) -> int:
    res = sint << 1
    if sint < 0:
        res = ~res
    return res


def uint_to_sint(uint: int) -> int:
    sign = uint & 1
    res = uint >> 1
    if sign:
        res = ~res
    return res


class UVarintType:
    WIRE_TYPE = 0


class SVarintType:
    WIRE_TYPE = 0


class BoolType:
    WIRE_TYPE = 0


class EnumType:
    WIRE_TYPE = 0

    def __init__(self, name: str, enum_values: Iterable[int]) -> None:
        self.enum_values = enum_values

    def validate(self, fvalue: int) -> int:
        if fvalue in self.enum_values:
            return fvalue
        else:
            raise TypeError("Invalid enum value")


class BytesType:
    WIRE_TYPE = 2


class UnicodeType:
    WIRE_TYPE = 2


if False:
    MessageTypeDef = Union[
        type[UVarintType],
        type[SVarintType],
        type[BoolType],
        EnumType,
        type[BytesType],
        type[UnicodeType],
        type["MessageType"],
    ]
    FieldDef = tuple[str, MessageTypeDef, Any]
    FieldDict = dict[int, FieldDef]

    FieldCache = dict[type["MessageType"], FieldDict]

    LoadedMessageType = TypeVar("LoadedMessageType", bound="MessageType")


class MessageType:
    WIRE_TYPE = 2
    UNSTABLE = False

    # Type id for the wire codec.
    # Technically, not every protobuf message has this.
    MESSAGE_WIRE_TYPE = -1

    @classmethod
    def get_fields(cls) -> FieldDict:
        return {}

    @classmethod
    def cache_subordinate_types(cls, field_cache: FieldCache) -> None:
        if cls in field_cache:
            fields = field_cache[cls]
        else:
            fields = cls.get_fields()
            field_cache[cls] = fields

        for _, field_type, _ in fields.values():
            if isinstance(field_type, MessageType):
                field_type.cache_subordinate_types(field_cache)

    def __eq__(self, rhs: Any) -> bool:
        return self.__class__ is rhs.__class__ and self.__dict__ == rhs.__dict__

    def __repr__(self) -> str:
        return "<%s>" % self.__class__.__name__


class LimitedReader:
    def __init__(self, reader: Reader, limit: int) -> None:
        self.reader = reader
        self.limit = limit

    def readinto(self, buf: bytearray) -> int:
        if self.limit < len(buf):
            raise EOFError
        else:
            nread = self.reader.readinto(buf)
            self.limit -= nread
            return nread


FLAG_REPEATED = object()
FLAG_REQUIRED = object()
FLAG_EXPERIMENTAL = object()

<<<<<<< HEAD
if False:
    MessageTypeDef = Union[
        type[UVarintType],
        type[SVarintType],
        type[BoolType],
        EnumType,
        type[BytesType],
        type[UnicodeType],
        type[MessageType],
    ]
    FieldDef = tuple[str, MessageTypeDef, Any]
    FieldDict = dict[int, FieldDef]

    FieldCache = dict[type[MessageType], FieldDict]

    LoadedMessageType = TypeVar("LoadedMessageType", bound=MessageType)

=======
>>>>>>> 3204fd68

def load_message(
    reader: Reader,
    msg_type: type[LoadedMessageType],
    field_cache: FieldCache | None = None,
    experimental_enabled: bool = True,
) -> LoadedMessageType:
    if field_cache is None:
        field_cache = {}
    fields = field_cache.get(msg_type)
    if fields is None:
        fields = msg_type.get_fields()
        field_cache[msg_type] = fields

    if msg_type.UNSTABLE and not experimental_enabled:
        raise ValueError  # experimental messages not enabled

    # we need to avoid calling __init__, which enforces required arguments
    msg: LoadedMessageType = object.__new__(msg_type)
    # pre-seed the object with defaults
    for fname, _, fdefault in fields.values():
        if fdefault is FLAG_REPEATED:
            fdefault = []
        elif fdefault is FLAG_EXPERIMENTAL:
            fdefault = None
        setattr(msg, fname, fdefault)

    if False:
        SingularValue = Union[int, bool, bytearray, str, MessageType]
        Value = Union[SingularValue, list[SingularValue]]
        fvalue: Value = 0

    while True:
        try:
            fkey = load_uvarint(reader)
        except EOFError:
            break  # no more fields to load

        ftag = fkey >> 3
        wtype = fkey & 7

        field = fields.get(ftag, None)

        if field is None:  # unknown field, skip it
            if wtype == 0:
                load_uvarint(reader)
            elif wtype == 2:
                ivalue = load_uvarint(reader)
                reader.readinto(bytearray(ivalue))
            else:
                raise ValueError
            continue

        fname, ftype, fdefault = field
        if wtype != ftype.WIRE_TYPE:
            raise TypeError  # parsed wire type differs from the schema

        if fdefault is FLAG_EXPERIMENTAL and not experimental_enabled:
            raise ValueError  # experimental fields not enabled

        ivalue = load_uvarint(reader)

        if ftype is UVarintType:
            fvalue = ivalue
        elif ftype is SVarintType:
            fvalue = uint_to_sint(ivalue)
        elif ftype is BoolType:
            fvalue = bool(ivalue)
        elif isinstance(ftype, EnumType):
            fvalue = ftype.validate(ivalue)
        elif ftype is BytesType:
            fvalue = bytearray(ivalue)
            reader.readinto(fvalue)
        elif ftype is UnicodeType:
            fvalue = bytearray(ivalue)
            reader.readinto(fvalue)
            fvalue = bytes(fvalue).decode()
        elif issubclass(ftype, MessageType):
            fvalue = load_message(
                LimitedReader(reader, ivalue), ftype, field_cache, experimental_enabled
            )
        else:
            raise TypeError  # field type is unknown

        if fdefault is FLAG_REPEATED:
            getattr(msg, fname).append(fvalue)
        else:
            setattr(msg, fname, fvalue)

    for fname, _, _ in fields.values():
        if getattr(msg, fname) is FLAG_REQUIRED:
            # The message is intended to be user-facing when decoding from wire,
            # but not when used internally.
            raise ValueError("Required field '{}' was not received".format(fname))

    return msg


def dump_message(
    writer: Writer, msg: MessageType, field_cache: FieldCache | None = None
) -> None:
    repvalue = [0]

    if field_cache is None:
        field_cache = {}
    fields = field_cache.get(type(msg))
    if fields is None:
        fields = msg.get_fields()
        field_cache[type(msg)] = fields

    for ftag in fields:
        fname, ftype, fdefault = fields[ftag]

        fvalue = getattr(msg, fname, None)
        if fvalue is None:
            continue

        fkey = (ftag << 3) | ftype.WIRE_TYPE

        if fdefault is not FLAG_REPEATED:
            repvalue[0] = fvalue
            fvalue = repvalue

        for svalue in fvalue:
            dump_uvarint(writer.write, fkey)

            if ftype is UVarintType:
                dump_uvarint(writer.write, svalue)

            elif ftype is SVarintType:
                dump_uvarint(writer.write, sint_to_uint(svalue))

            elif ftype is BoolType:
                dump_uvarint(writer.write, int(svalue))

            elif isinstance(ftype, EnumType):
                dump_uvarint(writer.write, svalue)

            elif ftype is BytesType:
                if isinstance(svalue, list):
                    dump_uvarint(writer.write, _count_bytes_list(svalue))
                    for sub_svalue in svalue:
                        writer.write(sub_svalue)
                else:
                    dump_uvarint(writer.write, len(svalue))
                    writer.write(svalue)

            elif ftype is UnicodeType:
                svalue = svalue.encode()
                dump_uvarint(writer.write, len(svalue))
                writer.write(svalue)

            elif issubclass(ftype, MessageType):
                ffields = field_cache.get(ftype)
                if ffields is None:
                    ffields = ftype.get_fields()
                    field_cache[ftype] = ffields
                dump_uvarint(writer.write, count_message(svalue, field_cache))
                dump_message(writer, svalue, field_cache)

            else:
                raise TypeError


def count_message(msg: MessageType, field_cache: FieldCache | None = None) -> int:
    nbytes = 0
    repvalue = [0]

    if field_cache is None:
        field_cache = {}
    fields = field_cache.get(type(msg))
    if fields is None:
        fields = msg.get_fields()
        field_cache[type(msg)] = fields

    for ftag in fields:
        fname, ftype, fdefault = fields[ftag]

        fvalue = getattr(msg, fname, None)
        if fvalue is None:
            continue

        fkey = (ftag << 3) | ftype.WIRE_TYPE

        if fdefault is not FLAG_REPEATED:
            repvalue[0] = fvalue
            fvalue = repvalue

        # length of all the field keys
        nbytes += count_uvarint(fkey) * len(fvalue)

        if ftype is UVarintType:
            for svalue in fvalue:
                nbytes += count_uvarint(svalue)

        elif ftype is SVarintType:
            for svalue in fvalue:
                nbytes += count_uvarint(sint_to_uint(svalue))

        elif ftype is BoolType:
            for svalue in fvalue:
                nbytes += count_uvarint(int(svalue))

        elif isinstance(ftype, EnumType):
            for svalue in fvalue:
                nbytes += count_uvarint(svalue)

        elif ftype is BytesType:
            for svalue in fvalue:
                if isinstance(svalue, list):
                    svalue = _count_bytes_list(svalue)
                else:
                    svalue = len(svalue)
                nbytes += count_uvarint(svalue)
                nbytes += svalue

        elif ftype is UnicodeType:
            for svalue in fvalue:
                svalue = len(svalue.encode())
                nbytes += count_uvarint(svalue)
                nbytes += svalue

        elif issubclass(ftype, MessageType):
            for svalue in fvalue:
                fsize = count_message(svalue, field_cache)
                nbytes += count_uvarint(fsize)
                nbytes += fsize

        else:
            raise TypeError

    return nbytes


def _count_bytes_list(svalue: list[bytes]) -> int:
    res = 0
    for x in svalue:
        res += len(x)
    return res<|MERGE_RESOLUTION|>--- conflicted
+++ resolved
@@ -215,26 +215,6 @@
 FLAG_REQUIRED = object()
 FLAG_EXPERIMENTAL = object()
 
-<<<<<<< HEAD
-if False:
-    MessageTypeDef = Union[
-        type[UVarintType],
-        type[SVarintType],
-        type[BoolType],
-        EnumType,
-        type[BytesType],
-        type[UnicodeType],
-        type[MessageType],
-    ]
-    FieldDef = tuple[str, MessageTypeDef, Any]
-    FieldDict = dict[int, FieldDef]
-
-    FieldCache = dict[type[MessageType], FieldDict]
-
-    LoadedMessageType = TypeVar("LoadedMessageType", bound=MessageType)
-
-=======
->>>>>>> 3204fd68
 
 def load_message(
     reader: Reader,
