from trezor import wire
from trezor.messages import InputScriptType
from trezor.messages.HDNodeType import HDNodeType
from trezor.messages.PublicKey import PublicKey
from trezor.ui.layouts import show_xpub

<<<<<<< HEAD
from apps.common import coins, paths
=======
from apps.common import coininfo, paths
>>>>>>> 3204fd68
from apps.common.keychain import get_keychain

if False:
    from trezor.messages.GetPublicKey import GetPublicKey


async def get_public_key(ctx: wire.Context, msg: GetPublicKey) -> PublicKey:
    coin_name = msg.coin_name or "Bitcoin"
    script_type = msg.script_type or InputScriptType.SPENDADDRESS
    coin = coininfo.by_name(coin_name)
    curve_name = msg.ecdsa_curve_name or coin.curve_name

    keychain = await get_keychain(ctx, curve_name, [paths.AlwaysMatchingSchema])

    node = keychain.derive(msg.address_n)

    if (
        script_type in (InputScriptType.SPENDADDRESS, InputScriptType.SPENDMULTISIG)
        and coin.xpub_magic is not None
    ):
        node_xpub = node.serialize_public(coin.xpub_magic)
    elif (
        coin.segwit
        and script_type == InputScriptType.SPENDP2SHWITNESS
        and (msg.ignore_xpub_magic or coin.xpub_magic_segwit_p2sh is not None)
    ):
        # TODO: resolve type: ignore below
        node_xpub = node.serialize_public(
            coin.xpub_magic if msg.ignore_xpub_magic else coin.xpub_magic_segwit_p2sh  # type: ignore
        )
    elif (
        coin.segwit
        and script_type == InputScriptType.SPENDWITNESS
        and (msg.ignore_xpub_magic or coin.xpub_magic_segwit_native is not None)
    ):
        # TODO: resolve type: ignore below
        node_xpub = node.serialize_public(
            coin.xpub_magic if msg.ignore_xpub_magic else coin.xpub_magic_segwit_native  # type: ignore
        )
    else:
        raise wire.DataError("Invalid combination of coin and script_type")

    pubkey = node.public_key()
    if pubkey[0] == 1:
        pubkey = b"\x00" + pubkey[1:]
    node_type = HDNodeType(
        depth=node.depth(),
        child_num=node.child_num(),
        fingerprint=node.fingerprint(),
        chain_code=node.chain_code(),
        public_key=pubkey,
    )

    if msg.show_display:
<<<<<<< HEAD
=======
        from trezor.ui.layouts import show_xpub

>>>>>>> 3204fd68
        await show_xpub(ctx, node_xpub, "XPUB", "Cancel")

    return PublicKey(
        node=node_type,
        xpub=node_xpub,
        root_fingerprint=keychain.root_fingerprint(),
    )<|MERGE_RESOLUTION|>--- conflicted
+++ resolved
@@ -2,13 +2,8 @@
 from trezor.messages import InputScriptType
 from trezor.messages.HDNodeType import HDNodeType
 from trezor.messages.PublicKey import PublicKey
-from trezor.ui.layouts import show_xpub
 
-<<<<<<< HEAD
-from apps.common import coins, paths
-=======
 from apps.common import coininfo, paths
->>>>>>> 3204fd68
 from apps.common.keychain import get_keychain
 
 if False:
@@ -63,11 +58,8 @@
     )
 
     if msg.show_display:
-<<<<<<< HEAD
-=======
         from trezor.ui.layouts import show_xpub
 
->>>>>>> 3204fd68
         await show_xpub(ctx, node_xpub, "XPUB", "Cancel")
 
     return PublicKey(
