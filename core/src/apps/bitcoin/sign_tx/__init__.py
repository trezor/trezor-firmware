import gc

from trezor import utils, wire
from trezor.messages.RequestType import TXFINISHED
from trezor.messages.SignTx import SignTx
from trezor.messages.TxAckInput import TxAckInput
from trezor.messages.TxAckOutput import TxAckOutput
from trezor.messages.TxAckPrevExtraData import TxAckPrevExtraData
from trezor.messages.TxAckPrevInput import TxAckPrevInput
from trezor.messages.TxAckPrevMeta import TxAckPrevMeta
from trezor.messages.TxAckPrevOutput import TxAckPrevOutput
from trezor.messages.TxRequest import TxRequest

from ..common import BITCOIN_NAMES
from ..keychain import with_keychain
from . import approvers, bitcoin, helpers, progress

if not utils.BITCOIN_ONLY:
    from . import bitcoinlike, decred, zcash

if False:
    from typing import Protocol, Union

    from protobuf import FieldCache

    from apps.common.coininfo import CoinInfo
    from apps.common.keychain import Keychain

    from ..authorization import CoinJoinAuthorization

    TxAckType = Union[
        TxAckInput,
        TxAckOutput,
        TxAckPrevMeta,
        TxAckPrevInput,
        TxAckPrevOutput,
        TxAckPrevExtraData,
    ]

    class SignerClass(Protocol):
        def __init__(
            self,
            tx: SignTx,
            keychain: Keychain,
            coin: CoinInfo,
            approver: approvers.Approver | None,
        ) -> None:
            ...

        async def signer(self) -> None:
            ...


@with_keychain
async def sign_tx(
    ctx: wire.Context,
    msg: SignTx,
    keychain: Keychain,
    coin: CoinInfo,
    authorization: CoinJoinAuthorization | None = None,
) -> TxRequest:
    approver: approvers.Approver | None = None
    if authorization:
        approver = approvers.CoinJoinApprover(msg, coin, authorization)

    if utils.BITCOIN_ONLY or coin.coin_name in BITCOIN_NAMES:
        signer_class: type[SignerClass] = bitcoin.Bitcoin
    else:
        if coin.decred:
            signer_class = decred.Decred
        elif coin.overwintered:
            signer_class = zcash.Zcashlike
        else:
            signer_class = bitcoinlike.Bitcoinlike

    signer = signer_class(msg, keychain, coin, approver).signer()

    res: TxAckType | bool | None = None
<<<<<<< HEAD
=======

    gc.collect()
>>>>>>> 3204fd68
    field_cache: FieldCache = {}
    TxRequest.cache_subordinate_types(field_cache)
    SignTx.cache_subordinate_types(field_cache)
    TxAckInput.cache_subordinate_types(field_cache)
    TxAckOutput.cache_subordinate_types(field_cache)
    TxAckPrevExtraData.cache_subordinate_types(field_cache)
    TxAckPrevInput.cache_subordinate_types(field_cache)
    TxAckPrevMeta.cache_subordinate_types(field_cache)
    TxAckPrevOutput.cache_subordinate_types(field_cache)

    while True:
        req = signer.send(res)
        if isinstance(req, tuple):
            request_class, req = req
            assert isinstance(req, TxRequest)
            if req.request_type == TXFINISHED:
                return req
            res = await ctx.call(req, request_class, field_cache)
        elif isinstance(req, helpers.UiConfirm):
            res = await req.confirm_dialog(ctx)
            progress.report_init()
        else:
            raise TypeError("Invalid signing instruction")<|MERGE_RESOLUTION|>--- conflicted
+++ resolved
@@ -76,11 +76,8 @@
     signer = signer_class(msg, keychain, coin, approver).signer()
 
     res: TxAckType | bool | None = None
-<<<<<<< HEAD
-=======
 
     gc.collect()
->>>>>>> 3204fd68
     field_cache: FieldCache = {}
     TxRequest.cache_subordinate_types(field_cache)
     SignTx.cache_subordinate_types(field_cache)
