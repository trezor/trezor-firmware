import gc

from trezor import wire
from trezor.messages import InputScriptType as I

from apps.common import coininfo
from apps.common.keychain import get_keychain
from apps.common.paths import PATTERN_BIP44, PathSchema

from . import authorization
from .common import BITCOIN_NAMES

if False:
    from typing import Awaitable, Callable, Iterable, TypeVar
    from typing_extensions import Protocol

    from protobuf import MessageType

    from trezor.messages.TxInputType import EnumTypeInputScriptType

    from apps.common.keychain import Keychain, MsgOut, Handler
    from apps.common.paths import Bip32Path

    class MsgWithCoinName(Protocol):
        coin_name: str

    class MsgWithAddressScriptType(Protocol):
        # XXX should be Bip32Path but that fails
        address_n: list[int] = ...
        script_type: EnumTypeInputScriptType = ...

    MsgIn = TypeVar("MsgIn", bound=MsgWithCoinName)
    HandlerWithCoinInfo = Callable[..., Awaitable[MsgOut]]


# BIP-45 for multisig: https://github.com/bitcoin/bips/blob/master/bip-0045.mediawiki
PATTERN_BIP45 = "m/45'/[0-100]/change/address_index"

# Electrum Purpose48. See docs/misc/purpose48.md
# Electrum does not seem to use the raw script type, it is included here for completeness.
PATTERN_PURPOSE48_RAW = "m/48'/coin_type'/account'/0'/change/address_index"
PATTERN_PURPOSE48_P2SHSEGWIT = "m/48'/coin_type'/account'/1'/change/address_index"
PATTERN_PURPOSE48_SEGWIT = "m/48'/coin_type'/account'/2'/change/address_index"

# BIP-49 for segwit-in-P2SH: https://github.com/bitcoin/bips/blob/master/bip-0049.mediawiki
PATTERN_BIP49 = "m/49'/coin_type'/account'/change/address_index"
# BIP-84 for segwit: https://github.com/bitcoin/bips/blob/master/bip-0084.mediawiki
PATTERN_BIP84 = "m/84'/coin_type'/account'/change/address_index"

# compatibility patterns, will be removed in the future
PATTERN_GREENADDRESS_A = "m/[1,4]/address_index"
PATTERN_GREENADDRESS_B = "m/3'/[1-100]'/[1,4]/address_index"
PATTERN_GREENADDRESS_SIGN_A = "m/1195487518"
PATTERN_GREENADDRESS_SIGN_B = "m/1195487518/6/address_index"

PATTERN_CASA = "m/49/coin_type/account/change/address_index"

PATTERN_UNCHAINED_HARDENED = (
    "m/45'/coin_type'/account'/[0-1000000]/change/address_index"
)
PATTERN_UNCHAINED_UNHARDENED = (
    "m/45'/coin_type/account/[0-1000000]/change/address_index"
)
PATTERN_UNCHAINED_DEPRECATED = "m/45'/coin_type'/account'/[0-1000000]/address_index"


def validate_path_against_script_type(
    coin: coininfo.CoinInfo,
    msg: MsgWithAddressScriptType | None = None,
    address_n: Bip32Path | None = None,
    script_type: EnumTypeInputScriptType | None = None,
    multisig: bool = False,
) -> bool:
    patterns = []

    if msg is not None:
        assert address_n is None and script_type is None
        address_n = msg.address_n
        script_type = msg.script_type or I.SPENDADDRESS
        multisig = bool(getattr(msg, "multisig", False))

    else:
        assert address_n is not None and script_type is not None

    if script_type == I.SPENDADDRESS and not multisig:
        patterns.append(PATTERN_BIP44)
        if coin.coin_name in BITCOIN_NAMES:
            patterns.append(PATTERN_GREENADDRESS_A)
            patterns.append(PATTERN_GREENADDRESS_B)

    elif script_type in (I.SPENDADDRESS, I.SPENDMULTISIG) and multisig:
        patterns.append(PATTERN_BIP45)
        patterns.append(PATTERN_PURPOSE48_RAW)
        if coin.coin_name in BITCOIN_NAMES:
            patterns.append(PATTERN_GREENADDRESS_A)
            patterns.append(PATTERN_GREENADDRESS_B)
            patterns.append(PATTERN_UNCHAINED_HARDENED)
            patterns.append(PATTERN_UNCHAINED_UNHARDENED)
            patterns.append(PATTERN_UNCHAINED_DEPRECATED)

    elif coin.segwit and script_type == I.SPENDP2SHWITNESS:
        patterns.append(PATTERN_BIP49)
        if multisig:
            patterns.append(PATTERN_PURPOSE48_P2SHSEGWIT)
        if coin.coin_name in BITCOIN_NAMES:
            patterns.append(PATTERN_GREENADDRESS_A)
            patterns.append(PATTERN_GREENADDRESS_B)
            patterns.append(PATTERN_CASA)

    elif coin.segwit and script_type == I.SPENDWITNESS:
        patterns.append(PATTERN_BIP84)
        if multisig:
            patterns.append(PATTERN_PURPOSE48_SEGWIT)
        if coin.coin_name in BITCOIN_NAMES:
            patterns.append(PATTERN_GREENADDRESS_A)
            patterns.append(PATTERN_GREENADDRESS_B)

    return any(
        PathSchema.parse(pattern, coin.slip44).match(address_n) for pattern in patterns
    )


def get_schemas_for_coin(coin: coininfo.CoinInfo) -> Iterable[PathSchema]:
    # basic patterns
    patterns = [
        PATTERN_BIP44,
        PATTERN_BIP45,
        PATTERN_PURPOSE48_RAW,
    ]

    # compatibility patterns
    if coin.coin_name in BITCOIN_NAMES:
        patterns.extend(
            (
                PATTERN_GREENADDRESS_A,
                PATTERN_GREENADDRESS_B,
                PATTERN_GREENADDRESS_SIGN_A,
                PATTERN_GREENADDRESS_SIGN_B,
                PATTERN_CASA,
                PATTERN_UNCHAINED_HARDENED,
                PATTERN_UNCHAINED_UNHARDENED,
                PATTERN_UNCHAINED_DEPRECATED,
            )
        )

    # segwit patterns
    if coin.segwit:
        patterns.extend(
            (
                PATTERN_BIP49,
                PATTERN_BIP84,
                PATTERN_PURPOSE48_P2SHSEGWIT,
                PATTERN_PURPOSE48_SEGWIT,
            )
        )

    schemas = [PathSchema.parse(pattern, coin.slip44) for pattern in patterns]

    # some wallets such as Electron-Cash (BCH) store coins on Bitcoin paths
    # we can allow spending these coins from Bitcoin paths if the coin has
    # implemented strong replay protection via SIGHASH_FORKID
    if coin.fork_id is not None:
        schemas.extend(PathSchema.parse(pattern, 0) for pattern in patterns)

    gc.collect()
    return [schema.copy() for schema in schemas]


def get_coin_by_name(coin_name: str | None) -> coininfo.CoinInfo:
    if coin_name is None:
        coin_name = "Bitcoin"

    try:
        return coininfo.by_name(coin_name)
    except ValueError:
        raise wire.DataError("Unsupported coin type")


async def get_keychain_for_coin(
    ctx: wire.Context, coin_name: str | None
) -> tuple[Keychain, coininfo.CoinInfo]:
    coin = get_coin_by_name(coin_name)
    schemas = get_schemas_for_coin(coin)
    slip21_namespaces = [[b"SLIP-0019"]]
    keychain = await get_keychain(ctx, coin.curve_name, schemas, slip21_namespaces)
    return keychain, coin


def with_keychain(func: HandlerWithCoinInfo[MsgOut]) -> Handler[MsgIn, MsgOut]:
    async def wrapper(
        ctx: wire.Context,
        msg: MsgIn,
<<<<<<< HEAD
        authorization: CoinJoinAuthorization | None = None,
=======
        auth_msg: MessageType | None = None,
>>>>>>> 3204fd68
    ) -> MsgOut:
        keychain, coin = await get_keychain_for_coin(ctx, msg.coin_name)
        if auth_msg:
            auth_obj = authorization.from_cached_message(auth_msg)
            return await func(ctx, msg, keychain, coin, auth_obj)
        else:
            with keychain:
                return await func(ctx, msg, keychain, coin)

    return wrapper<|MERGE_RESOLUTION|>--- conflicted
+++ resolved
@@ -190,11 +190,7 @@
     async def wrapper(
         ctx: wire.Context,
         msg: MsgIn,
-<<<<<<< HEAD
-        authorization: CoinJoinAuthorization | None = None,
-=======
         auth_msg: MessageType | None = None,
->>>>>>> 3204fd68
     ) -> MsgOut:
         keychain, coin = await get_keychain_for_coin(ctx, msg.coin_name)
         if auth_msg:
