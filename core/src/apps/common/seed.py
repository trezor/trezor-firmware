--- conflicted
+++ resolved
@@ -126,17 +126,10 @@
 ) -> bip32.HDNode:
     if not storage.is_initialized():
         raise Exception("Device is not initialized")
-<<<<<<< HEAD
-    seed = cache.get_seed_without_passphrase()
-    if seed is None:
-        seed = mnemonic.get_seed(progress_bar=False)
-        cache.set_seed_without_passphrase(seed)
-=======
     seed = cache.get(cache.APP_COMMON_SEED_WITHOUT_PASSPHRASE)
     if seed is None:
         seed = mnemonic.get_seed(progress_bar=False)
         cache.set(cache.APP_COMMON_SEED_WITHOUT_PASSPHRASE, seed)
->>>>>>> 0b7a8449
     node = bip32.from_seed(seed, curve_name)
     node.derive_path(path)
     return node
@@ -145,17 +138,10 @@
 def derive_slip21_node_without_passphrase(path: list) -> Slip21Node:
     if not storage.is_initialized():
         raise Exception("Device is not initialized")
-<<<<<<< HEAD
-    seed = cache.get_seed_without_passphrase()
-    if seed is None:
-        seed = mnemonic.get_seed(progress_bar=False)
-        cache.set_seed_without_passphrase(seed)
-=======
     seed = cache.get(cache.APP_COMMON_SEED_WITHOUT_PASSPHRASE)
     if seed is None:
         seed = mnemonic.get_seed(progress_bar=False)
         cache.set(cache.APP_COMMON_SEED_WITHOUT_PASSPHRASE, seed)
->>>>>>> 0b7a8449
     node = Slip21Node(seed)
     node.derive_path(path)
     return node
