--- conflicted
+++ resolved
@@ -1,13 +1,9 @@
-<<<<<<< HEAD
-from trezor import config, utils, wire
-=======
 import storage
 import storage.device
 import storage.recovery
 import storage.sd_salt
 from storage import cache
 from trezor import config, sdcard, utils, wire
->>>>>>> 0b7a8449
 from trezor.messages import Capability, MessageType
 from trezor.messages.Features import Features
 from trezor.messages.Success import Success
@@ -46,9 +42,6 @@
     f.recovery_mode = storage.recovery.is_in_progress()
     f.backup_type = mnemonic.get_type()
     if utils.BITCOIN_ONLY:
-<<<<<<< HEAD
-        f.capabilities = [Capability.Bitcoin, Capability.Crypto, Capability.Shamir]
-=======
         f.capabilities = [
             Capability.Bitcoin,
             Capability.Crypto,
@@ -56,7 +49,6 @@
             Capability.ShamirGroups,
             Capability.PassphraseEntry,
         ]
->>>>>>> 0b7a8449
     else:
         f.capabilities = [
             Capability.Bitcoin,
@@ -74,11 +66,8 @@
             Capability.Tezos,
             Capability.U2F,
             Capability.Shamir,
-<<<<<<< HEAD
-=======
             Capability.ShamirGroups,
             Capability.PassphraseEntry,
->>>>>>> 0b7a8449
         ]
     f.sd_card_present = sdcard.is_present()
     f.sd_protection = storage.sd_salt.is_enabled()
