--- conflicted
+++ resolved
@@ -7,12 +7,7 @@
 from trezor.crypto.hashlib import sha256
 from trezor.enums import BackupType, MessageType
 from trezor.errors import MnemonicError
-<<<<<<< HEAD
-from trezor.messages import BackupType, MessageType
-from trezor.messages.Success import Success
-=======
 from trezor.messages import Success
->>>>>>> 24bb4016
 from trezor.ui.layouts import show_success
 
 from apps.common import mnemonic
