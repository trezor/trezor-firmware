import storage.cache
import storage.device
<<<<<<< HEAD
import storage.recovery
import storage.sd_salt
from storage import cache
from trezor import config, sdcard, ui, utils, wire, workflow
from trezor.messages import Capability, MessageType
from trezor.messages.Features import Features
from trezor.messages.PreauthorizedRequest import PreauthorizedRequest
=======
from trezor import config, utils, wire, workflow
from trezor.messages import MessageType
>>>>>>> 3204fd68
from trezor.messages.Success import Success

from . import workflow_handlers

if False:
    import protobuf
<<<<<<< HEAD
    from typing import Iterable, NoReturn, Protocol
=======
    from typing import NoReturn
    from trezor.messages.Features import Features
>>>>>>> 3204fd68
    from trezor.messages.Initialize import Initialize
    from trezor.messages.EndSession import EndSession
    from trezor.messages.GetFeatures import GetFeatures
    from trezor.messages.Cancel import Cancel
    from trezor.messages.LockDevice import LockDevice
    from trezor.messages.Ping import Ping
    from trezor.messages.DoPreauthorized import DoPreauthorized
    from trezor.messages.CancelAuthorization import CancelAuthorization


def get_features() -> Features:
<<<<<<< HEAD
=======
    import storage.recovery
    import storage.sd_salt

    from trezor import sdcard
    from trezor.messages import Capability
    from trezor.messages.Features import Features

    from apps.common import mnemonic, safety_checks

>>>>>>> 3204fd68
    f = Features(
        vendor="trezor.io",
        language="en-US",
        major_version=utils.VERSION_MAJOR,
        minor_version=utils.VERSION_MINOR,
        patch_version=utils.VERSION_PATCH,
        revision=utils.GITREV.encode(),
        model=utils.MODEL,
        device_id=storage.device.get_device_id(),
        label=storage.device.get_label(),
        pin_protection=config.has_pin(),
        unlocked=config.is_unlocked(),
        passphrase_protection=storage.device.is_passphrase_enabled(),
    )

    if utils.BITCOIN_ONLY:
        f.capabilities = [
            Capability.Bitcoin,
            Capability.Crypto,
            Capability.Shamir,
            Capability.ShamirGroups,
            Capability.PassphraseEntry,
        ]
    else:
        f.capabilities = [
            Capability.Bitcoin,
            Capability.Bitcoin_like,
            Capability.Binance,
            Capability.Cardano,
            Capability.Crypto,
            Capability.EOS,
            Capability.Ethereum,
            Capability.Lisk,
            Capability.Monero,
            Capability.NEM,
            Capability.Ripple,
            Capability.Stellar,
            Capability.Tezos,
            Capability.U2F,
            Capability.Shamir,
            Capability.ShamirGroups,
            Capability.PassphraseEntry,
        ]
    f.sd_card_present = sdcard.is_present()
    f.initialized = storage.device.is_initialized()

    # private fields:
    if config.is_unlocked():

        f.needs_backup = storage.device.needs_backup()
        f.unfinished_backup = storage.device.unfinished_backup()
        f.no_backup = storage.device.no_backup()
        f.flags = storage.device.get_flags()
        f.recovery_mode = storage.recovery.is_in_progress()
        f.backup_type = mnemonic.get_type()
        f.sd_protection = storage.sd_salt.is_enabled()
        f.wipe_code_protection = config.has_wipe_code()
        f.passphrase_always_on_device = storage.device.get_passphrase_always_on_device()
        f.safety_checks = safety_checks.read_setting()
        f.auto_lock_delay_ms = storage.device.get_autolock_delay_ms()
        f.display_rotation = storage.device.get_rotation()
        f.experimental_features = storage.device.get_experimental_features()

    return f


async def handle_Initialize(ctx: wire.Context, msg: Initialize) -> Features:
    features = get_features()
    if msg.session_id:
        msg.session_id = bytes(msg.session_id)
    features.session_id = storage.cache.start_session(msg.session_id)
    return features


async def handle_GetFeatures(ctx: wire.Context, msg: GetFeatures) -> Features:
    return get_features()


async def handle_Cancel(ctx: wire.Context, msg: Cancel) -> NoReturn:
    raise wire.ActionCancelled


async def handle_LockDevice(ctx: wire.Context, msg: LockDevice) -> Success:
    lock_device()
    return Success()


async def handle_EndSession(ctx: wire.Context, msg: EndSession) -> Success:
    storage.cache.end_current_session()
    return Success()


async def handle_Ping(ctx: wire.Context, msg: Ping) -> Success:
    if msg.button_protection:
        from trezor.ui.layouts import confirm_action
        from trezor.messages.ButtonRequestType import ProtectCall

        await confirm_action(ctx, "ping", "Confirm", "ping", br_code=ProtectCall)
    return Success(message=msg.message)


async def handle_DoPreauthorized(
    ctx: wire.Context, msg: DoPreauthorized
) -> protobuf.MessageType:
    from trezor.messages.PreauthorizedRequest import PreauthorizedRequest
    from apps.common import authorization

    if not authorization.is_set():
        raise wire.ProcessError("No preauthorized operation")

    wire_types = authorization.get_wire_types()
    utils.ensure(bool(wire_types), "Unsupported preauthorization found")

    req = await ctx.call_any(PreauthorizedRequest(), *wire_types)

    handler = workflow_handlers.find_registered_handler(
        ctx.iface, req.MESSAGE_WIRE_TYPE
    )
    if handler is None:
        return wire.unexpected_message()

    return await handler(ctx, req, authorization.get())  # type: ignore


async def handle_CancelAuthorization(
    ctx: wire.Context, msg: CancelAuthorization
) -> protobuf.MessageType:
    from apps.common import authorization

    authorization.clear()
    return Success(message="Authorization cancelled")


ALLOW_WHILE_LOCKED = (
    MessageType.Initialize,
    MessageType.EndSession,
    MessageType.GetFeatures,
    MessageType.Cancel,
    MessageType.LockDevice,
    MessageType.DoPreauthorized,
    MessageType.WipeDevice,
)


def set_homescreen() -> None:
    import storage.recovery

    if not config.is_unlocked():
        from apps.homescreen.lockscreen import lockscreen

        workflow.set_default(lockscreen)

    elif storage.recovery.is_in_progress():
        from apps.management.recovery_device.homescreen import recovery_homescreen

        workflow.set_default(recovery_homescreen)

    else:
        from apps.homescreen.homescreen import homescreen

        workflow.set_default(homescreen)


def lock_device() -> None:
    if config.has_pin():
        config.lock()
        wire.find_handler = get_pinlocked_handler
        set_homescreen()
        workflow.close_others()


def lock_device_if_unlocked() -> None:
    if config.is_unlocked():
        lock_device()


async def unlock_device(ctx: wire.GenericContext = wire.DUMMY_CONTEXT) -> None:
    """Ensure the device is in unlocked state.

    If the storage is locked, attempt to unlock it. Reset the homescreen and the wire
    handler.
    """
    from apps.common.request_pin import verify_user_pin

    if not config.is_unlocked():
        # verify_user_pin will raise if the PIN was invalid
        await verify_user_pin(ctx)

    set_homescreen()
    wire.find_handler = workflow_handlers.find_registered_handler


def get_pinlocked_handler(
    iface: wire.WireInterface, msg_type: int
) -> wire.Handler[wire.Msg] | None:
<<<<<<< HEAD
    orig_handler = wire.find_registered_workflow_handler(iface, msg_type)
=======
    orig_handler = workflow_handlers.find_registered_handler(iface, msg_type)
>>>>>>> 3204fd68
    if orig_handler is None:
        return None

    if __debug__:
        import usb

        if iface is usb.iface_debug:
            return orig_handler

    if msg_type in ALLOW_WHILE_LOCKED:
        return orig_handler

    async def wrapper(ctx: wire.Context, msg: wire.Msg) -> protobuf.MessageType:
        # mypy limitation: orig_handler is not recognized as non-None
        assert orig_handler is not None
        await unlock_device(ctx)
        return await orig_handler(ctx, msg)

    return wrapper


# this function is also called when handling ApplySettings
def reload_settings_from_storage() -> None:
<<<<<<< HEAD
    workflow.idle_timer.set(
        storage.device.get_autolock_delay_ms(), lock_device_if_unlocked
    )
    wire.experimental_enabled = storage.device.get_experimental_features()
    ui.display.orientation(storage.device.get_rotation())


def boot() -> None:
    wire.register(MessageType.Initialize, handle_Initialize)
    wire.register(MessageType.GetFeatures, handle_GetFeatures)
    wire.register(MessageType.Cancel, handle_Cancel)
    wire.register(MessageType.LockDevice, handle_LockDevice)
    wire.register(MessageType.EndSession, handle_EndSession)
    wire.register(MessageType.Ping, handle_Ping)
    wire.register(MessageType.DoPreauthorized, handle_DoPreauthorized)
    wire.register(MessageType.CancelAuthorization, handle_CancelAuthorization)

    reload_settings_from_storage()
=======
    from trezor import ui

    workflow.idle_timer.set(
        storage.device.get_autolock_delay_ms(), lock_device_if_unlocked
    )
    wire.experimental_enabled = storage.device.get_experimental_features()
    ui.display.orientation(storage.device.get_rotation())


def boot() -> None:
    workflow_handlers.register(MessageType.Initialize, handle_Initialize)
    workflow_handlers.register(MessageType.GetFeatures, handle_GetFeatures)
    workflow_handlers.register(MessageType.Cancel, handle_Cancel)
    workflow_handlers.register(MessageType.LockDevice, handle_LockDevice)
    workflow_handlers.register(MessageType.EndSession, handle_EndSession)
    workflow_handlers.register(MessageType.Ping, handle_Ping)
    workflow_handlers.register(MessageType.DoPreauthorized, handle_DoPreauthorized)
    workflow_handlers.register(
        MessageType.CancelAuthorization, handle_CancelAuthorization
    )

    reload_settings_from_storage()
    if config.is_unlocked():
        wire.find_handler = workflow_handlers.find_registered_handler
    else:
        wire.find_handler = get_pinlocked_handler
>>>>>>> 3204fd68
<|MERGE_RESOLUTION|>--- conflicted
+++ resolved
@@ -1,29 +1,15 @@
 import storage.cache
 import storage.device
-<<<<<<< HEAD
-import storage.recovery
-import storage.sd_salt
-from storage import cache
-from trezor import config, sdcard, ui, utils, wire, workflow
-from trezor.messages import Capability, MessageType
-from trezor.messages.Features import Features
-from trezor.messages.PreauthorizedRequest import PreauthorizedRequest
-=======
 from trezor import config, utils, wire, workflow
 from trezor.messages import MessageType
->>>>>>> 3204fd68
 from trezor.messages.Success import Success
 
 from . import workflow_handlers
 
 if False:
     import protobuf
-<<<<<<< HEAD
-    from typing import Iterable, NoReturn, Protocol
-=======
     from typing import NoReturn
     from trezor.messages.Features import Features
->>>>>>> 3204fd68
     from trezor.messages.Initialize import Initialize
     from trezor.messages.EndSession import EndSession
     from trezor.messages.GetFeatures import GetFeatures
@@ -35,8 +21,6 @@
 
 
 def get_features() -> Features:
-<<<<<<< HEAD
-=======
     import storage.recovery
     import storage.sd_salt
 
@@ -46,7 +30,6 @@
 
     from apps.common import mnemonic, safety_checks
 
->>>>>>> 3204fd68
     f = Features(
         vendor="trezor.io",
         language="en-US",
@@ -242,11 +225,7 @@
 def get_pinlocked_handler(
     iface: wire.WireInterface, msg_type: int
 ) -> wire.Handler[wire.Msg] | None:
-<<<<<<< HEAD
-    orig_handler = wire.find_registered_workflow_handler(iface, msg_type)
-=======
     orig_handler = workflow_handlers.find_registered_handler(iface, msg_type)
->>>>>>> 3204fd68
     if orig_handler is None:
         return None
 
@@ -270,26 +249,6 @@
 
 # this function is also called when handling ApplySettings
 def reload_settings_from_storage() -> None:
-<<<<<<< HEAD
-    workflow.idle_timer.set(
-        storage.device.get_autolock_delay_ms(), lock_device_if_unlocked
-    )
-    wire.experimental_enabled = storage.device.get_experimental_features()
-    ui.display.orientation(storage.device.get_rotation())
-
-
-def boot() -> None:
-    wire.register(MessageType.Initialize, handle_Initialize)
-    wire.register(MessageType.GetFeatures, handle_GetFeatures)
-    wire.register(MessageType.Cancel, handle_Cancel)
-    wire.register(MessageType.LockDevice, handle_LockDevice)
-    wire.register(MessageType.EndSession, handle_EndSession)
-    wire.register(MessageType.Ping, handle_Ping)
-    wire.register(MessageType.DoPreauthorized, handle_DoPreauthorized)
-    wire.register(MessageType.CancelAuthorization, handle_CancelAuthorization)
-
-    reload_settings_from_storage()
-=======
     from trezor import ui
 
     workflow.idle_timer.set(
@@ -315,5 +274,4 @@
     if config.is_unlocked():
         wire.find_handler = workflow_handlers.find_registered_handler
     else:
-        wire.find_handler = get_pinlocked_handler
->>>>>>> 3204fd68
+        wire.find_handler = get_pinlocked_handler