# generated from networks.py.mako
# do not edit manually!
from typing import Iterator

from apps.common.paths import HARDENED


def shortcut_by_chain_id(chain_id: int) -> str:
    n = by_chain_id(chain_id)
    return n.shortcut if n is not None else "UNKN"


def by_chain_id(chain_id: int) -> "NetworkInfo" | None:
    for n in _networks_iterator():
        if n.chain_id == chain_id:
            return n
    return None


def by_slip44(slip44: int) -> "NetworkInfo" | None:
    for n in _networks_iterator():
        if n.slip44 == slip44:
            return n
    return None


def all_slip44_ids_hardened() -> Iterator[int]:
    for n in _networks_iterator():
        yield n.slip44 | HARDENED


class NetworkInfo:
    def __init__(
        self, chain_id: int, slip44: int, shortcut: str, name: str, rskip60: bool
    ) -> None:
        self.chain_id = chain_id
        self.slip44 = slip44
        self.shortcut = shortcut
        self.name = name
        self.rskip60 = rskip60


# fmt: off
def _networks_iterator() -> Iterator[NetworkInfo]:
    yield NetworkInfo(
        chain_id=1,
        slip44=60,
        shortcut="ETH",
        name="Ethereum",
        rskip60=False,
    )
    yield NetworkInfo(
        chain_id=2,
        slip44=40,
        shortcut="EXP",
        name="Expanse Network",
        rskip60=False,
    )
    yield NetworkInfo(
        chain_id=3,
        slip44=1,
        shortcut="tROP",
        name="Ethereum Testnet Ropsten",
        rskip60=False,
    )
    yield NetworkInfo(
        chain_id=4,
        slip44=1,
        shortcut="tRIN",
        name="Ethereum Testnet Rinkeby",
        rskip60=False,
    )
    yield NetworkInfo(
        chain_id=5,
        slip44=1,
        shortcut="tGOR",
        name="Ethereum Testnet Görli",
        rskip60=False,
    )
    yield NetworkInfo(
        chain_id=6,
        slip44=1,
        shortcut="tKOT",
        name="Ethereum Classic Testnet Kotti",
        rskip60=False,
    )
    yield NetworkInfo(
        chain_id=7,
        slip44=60,
        shortcut="TCH",
        name="ThaiChain",
        rskip60=False,
    )
    yield NetworkInfo(
        chain_id=8,
        slip44=108,
        shortcut="UBQ",
        name="Ubiq",
        rskip60=False,
    )
    yield NetworkInfo(
        chain_id=9,
        slip44=1,
        shortcut="TUBQ",
        name="Ubiq Network Testnet",
        rskip60=False,
    )
    yield NetworkInfo(
        chain_id=10,
        slip44=60,
        shortcut="OETH",
        name="Optimistic Ethereum",
        rskip60=False,
    )
    yield NetworkInfo(
        chain_id=11,
        slip44=916,
        shortcut="META",
        name="Metadium",
        rskip60=False,
    )
    yield NetworkInfo(
        chain_id=12,
        slip44=1,
        shortcut="tKAL",
        name="Metadium Testnet",
        rskip60=False,
    )
    yield NetworkInfo(
        chain_id=13,
        slip44=1,
        shortcut="tsDIODE",
        name="Diode Testnet Staging",
        rskip60=False,
    )
    yield NetworkInfo(
        chain_id=14,
        slip44=60,
        shortcut="FLR",
        name="Flare",
        rskip60=False,
    )
    yield NetworkInfo(
        chain_id=15,
        slip44=60,
        shortcut="DIODE",
        name="Diode Prenet",
        rskip60=False,
    )
    yield NetworkInfo(
        chain_id=16,
        slip44=1,
        shortcut="tCFLR",
        name="Flare Testnet Coston",
        rskip60=False,
    )
    yield NetworkInfo(
        chain_id=17,
        slip44=60,
        shortcut="TFI",
        name="ThaiChain 2.0 ThaiFi",
        rskip60=False,
    )
    yield NetworkInfo(
        chain_id=18,
        slip44=1,
        shortcut="TST",
        name="ThunderCore Testnet",
        rskip60=False,
    )
    yield NetworkInfo(
        chain_id=19,
        slip44=60,
        shortcut="SGB",
        name="Songbird Canary-Network",
        rskip60=False,
    )
    yield NetworkInfo(
        chain_id=20,
        slip44=60,
        shortcut="ELA",
        name="ELA-ETH-Sidechain",
        rskip60=False,
    )
    yield NetworkInfo(
        chain_id=25,
        slip44=60,
        shortcut="CRO",
        name="Cronos",
        rskip60=False,
    )
    yield NetworkInfo(
        chain_id=27,
        slip44=60,
        shortcut="SHIB",
        name="ShibaChain",
        rskip60=False,
    )
    yield NetworkInfo(
        chain_id=29,
        slip44=60,
        shortcut="L1",
        name="Genesis L1",
        rskip60=False,
    )
    yield NetworkInfo(
        chain_id=30,
        slip44=137,
        shortcut="RBTC",
        name="RSK",
        rskip60=True,
    )
    yield NetworkInfo(
        chain_id=31,
        slip44=1,
        shortcut="tRBTC",
        name="RSK Testnet",
        rskip60=False,
    )
    yield NetworkInfo(
        chain_id=33,
        slip44=60,
        shortcut="GooD",
        name="GoodData",
        rskip60=False,
    )
    yield NetworkInfo(
        chain_id=35,
        slip44=60,
        shortcut="TBG",
        name="TBWG Chain",
        rskip60=False,
    )
    yield NetworkInfo(
        chain_id=38,
        slip44=538,
        shortcut="VAL",
        name="Valorbit",
        rskip60=False,
    )
    yield NetworkInfo(
        chain_id=40,
        slip44=60,
        shortcut="TLOS",
        name="Telos EVM",
        rskip60=False,
    )
    yield NetworkInfo(
        chain_id=42,
        slip44=1,
        shortcut="tKOV",
        name="Ethereum Testnet Kovan",
        rskip60=False,
    )
    yield NetworkInfo(
        chain_id=44,
        slip44=60,
        shortcut="CRAB",
        name="Darwinia Crab Network",
        rskip60=False,
    )
    yield NetworkInfo(
        chain_id=50,
        slip44=60,
        shortcut="XDC",
        name="XinFin Network",
        rskip60=False,
    )
    yield NetworkInfo(
        chain_id=51,
        slip44=1,
        shortcut="TXDC",
        name="XinFin Apothem Testnet",
        rskip60=False,
    )
    yield NetworkInfo(
        chain_id=52,
        slip44=60,
        shortcut="cet",
        name="CoinEx Smart Chain",
        rskip60=False,
    )
    yield NetworkInfo(
<<<<<<< HEAD
=======
        chain_id=55,
        slip44=60,
        shortcut="ZYX",
        name="Zyx",
        rskip60=False,
    )
    yield NetworkInfo(
>>>>>>> a3c79bf4
        chain_id=56,
        slip44=714,
        shortcut="BNB",
        name="Binance Smart Chain",
        rskip60=False,
    )
    yield NetworkInfo(
        chain_id=58,
        slip44=60,
        shortcut="ONG",
        name="Ontology",
        rskip60=False,
    )
    yield NetworkInfo(
        chain_id=60,
        slip44=6060,
        shortcut="GO",
        name="GoChain",
        rskip60=False,
    )
    yield NetworkInfo(
        chain_id=61,
        slip44=61,
        shortcut="ETC",
        name="Ethereum Classic",
        rskip60=False,
    )
    yield NetworkInfo(
        chain_id=62,
        slip44=1,
        shortcut="TETC",
        name="Ethereum Classic Testnet Morden",
        rskip60=False,
    )
    yield NetworkInfo(
        chain_id=63,
        slip44=1,
        shortcut="tMETC",
        name="Ethereum Classic Testnet Mordor",
        rskip60=False,
    )
    yield NetworkInfo(
        chain_id=64,
        slip44=163,
        shortcut="ELLA",
        name="Ellaism",
        rskip60=False,
    )
    yield NetworkInfo(
        chain_id=66,
        slip44=60,
        shortcut="OKT",
        name="OKExChain",
        rskip60=False,
    )
    yield NetworkInfo(
        chain_id=67,
        slip44=1,
        shortcut="tDBM",
        name="DBChain Testnet",
        rskip60=False,
    )
    yield NetworkInfo(
        chain_id=68,
        slip44=60,
        shortcut="SOTER",
        name="SoterOne",
        rskip60=False,
    )
    yield NetworkInfo(
        chain_id=69,
        slip44=1,
        shortcut="tKOR",
        name="Optimistic Ethereum Testnet Kovan",
        rskip60=False,
    )
    yield NetworkInfo(
        chain_id=76,
        slip44=76,
        shortcut="MIX",
        name="Mix",
        rskip60=False,
    )
    yield NetworkInfo(
        chain_id=77,
        slip44=60,
        shortcut="SPOA",
        name="POA Network Sokol",
        rskip60=False,
    )
    yield NetworkInfo(
        chain_id=78,
        slip44=60,
        shortcut="PETH",
        name="PrimusChain",
        rskip60=False,
    )
    yield NetworkInfo(
        chain_id=80,
        slip44=60,
        shortcut="RNA",
        name="GeneChain",
        rskip60=False,
    )
    yield NetworkInfo(
        chain_id=82,
        slip44=60,
        shortcut="MTR",
        name="Meter",
        rskip60=False,
    )
    yield NetworkInfo(
        chain_id=86,
        slip44=60,
        shortcut="GT",
        name="GateChain",
        rskip60=False,
    )
    yield NetworkInfo(
        chain_id=88,
        slip44=889,
        shortcut="TOMO",
        name="TomoChain",
        rskip60=False,
    )
    yield NetworkInfo(
        chain_id=96,
        slip44=60,
        shortcut="NEXT",
        name="NEXT Smart Chain",
        rskip60=False,
    )
    yield NetworkInfo(
        chain_id=97,
        slip44=1,
        shortcut="tBNB",
        name="Binance Smart Chain Testnet",
        rskip60=False,
    )
    yield NetworkInfo(
        chain_id=99,
        slip44=178,
<<<<<<< HEAD
        shortcut="SKL",
=======
        shortcut="POA",
>>>>>>> a3c79bf4
        name="POA Network Core",
        rskip60=False,
    )
    yield NetworkInfo(
<<<<<<< HEAD
=======
        chain_id=100,
        slip44=700,
        shortcut="xDAI",
        name="Gnosis Chain (formerly xDai)",
        rskip60=False,
    )
    yield NetworkInfo(
>>>>>>> a3c79bf4
        chain_id=101,
        slip44=464,
        shortcut="ETI",
        name="EtherInc",
        rskip60=False,
    )
    yield NetworkInfo(
<<<<<<< HEAD
=======
        chain_id=106,
        slip44=60,
        shortcut="VLX",
        name="Velas EVM",
        rskip60=False,
    )
    yield NetworkInfo(
>>>>>>> a3c79bf4
        chain_id=108,
        slip44=1001,
        shortcut="TT",
        name="ThunderCore",
        rskip60=False,
    )
    yield NetworkInfo(
        chain_id=111,
        slip44=60,
        shortcut="ETL",
        name="EtherLite Chain",
        rskip60=False,
    )
    yield NetworkInfo(
        chain_id=122,
        slip44=60,
        shortcut="FUSE",
        name="Fuse",
        rskip60=False,
    )
    yield NetworkInfo(
        chain_id=123,
        slip44=60,
        shortcut="SPARK",
        name="Fuse Sparknet",
        rskip60=False,
    )
    yield NetworkInfo(
        chain_id=124,
        slip44=60,
        shortcut="DWU",
        name="Decentralized Web",
        rskip60=False,
    )
    yield NetworkInfo(
        chain_id=127,
        slip44=127,
        shortcut="FETH",
        name="Factory 127",
        rskip60=False,
    )
    yield NetworkInfo(
        chain_id=128,
        slip44=1010,
        shortcut="HT",
        name="Huobi ECO Chain",
        rskip60=False,
    )
    yield NetworkInfo(
        chain_id=137,
        slip44=966,
        shortcut="MATIC",
        name="Polygon",
        rskip60=False,
    )
    yield NetworkInfo(
        chain_id=142,
        slip44=60,
        shortcut="DAX",
        name="DAX CHAIN",
        rskip60=False,
    )
    yield NetworkInfo(
        chain_id=162,
        slip44=1,
        shortcut="tPHT",
        name="Lightstreams Testnet",
        rskip60=False,
    )
    yield NetworkInfo(
        chain_id=163,
        slip44=60,
        shortcut="PHT",
        name="Lightstreams",
        rskip60=False,
    )
    yield NetworkInfo(
        chain_id=186,
        slip44=60,
        shortcut="Seele",
        name="Seele",
        rskip60=False,
    )
    yield NetworkInfo(
        chain_id=188,
        slip44=60,
        shortcut="BTM",
        name="BMC",
        rskip60=False,
    )
    yield NetworkInfo(
        chain_id=199,
        slip44=60,
        shortcut="BTT",
        name="BitTorrent Chain",
        rskip60=False,
    )
    yield NetworkInfo(
        chain_id=211,
        slip44=60,
        shortcut="0xF",
        name="Freight Trust Network",
        rskip60=False,
    )
    yield NetworkInfo(
        chain_id=222,
        slip44=2221,
        shortcut="ASK",
        name="Permission",
        rskip60=False,
    )
    yield NetworkInfo(
        chain_id=246,
        slip44=246,
        shortcut="EWT",
        name="Energy Web Chain",
        rskip60=False,
    )
    yield NetworkInfo(
        chain_id=250,
        slip44=60,
        shortcut="FTM",
        name="Fantom Opera",
        rskip60=False,
    )
    yield NetworkInfo(
        chain_id=256,
        slip44=1,
        shortcut="thtt",
        name="Huobi ECO Chain Testnet",
        rskip60=False,
    )
    yield NetworkInfo(
        chain_id=262,
        slip44=60,
        shortcut="SRN",
        name="SUR Blockchain Network",
        rskip60=False,
    )
    yield NetworkInfo(
        chain_id=269,
        slip44=269,
        shortcut="HPB",
        name="High Performance Blockchain",
        rskip60=False,
    )
    yield NetworkInfo(
        chain_id=321,
        slip44=60,
        shortcut="KCS",
        name="KCC",
<<<<<<< HEAD
=======
        rskip60=False,
    )
    yield NetworkInfo(
        chain_id=336,
        slip44=60,
        shortcut="SDN",
        name="Shiden",
>>>>>>> a3c79bf4
        rskip60=False,
    )
    yield NetworkInfo(
        chain_id=369,
        slip44=60,
        shortcut="PLS",
        name="PulseChain",
        rskip60=False,
    )
    yield NetworkInfo(
        chain_id=385,
        slip44=60,
        shortcut="LISINSKI",
        name="Lisinski",
        rskip60=False,
    )
    yield NetworkInfo(
        chain_id=420,
        slip44=1,
        shortcut="tGOR",
        name="Optimistic Ethereum Testnet Goerli",
        rskip60=False,
    )
    yield NetworkInfo(
        chain_id=499,
        slip44=499,
        shortcut="RUPX",
        name="Rupaya",
        rskip60=False,
    )
    yield NetworkInfo(
        chain_id=558,
        slip44=60,
        shortcut="TAO",
        name="Tao Network",
        rskip60=False,
    )
    yield NetworkInfo(
        chain_id=595,
        slip44=1,
        shortcut="tmACA",
        name="Acala Mandala Testnet",
        rskip60=False,
    )
    yield NetworkInfo(
        chain_id=686,
        slip44=686,
        shortcut="KAR",
        name="Karura Network",
        rskip60=False,
    )
    yield NetworkInfo(
        chain_id=777,
        slip44=60,
        shortcut="cTH",
        name="cheapETH",
        rskip60=False,
    )
    yield NetworkInfo(
        chain_id=787,
        slip44=787,
        shortcut="ACA",
        name="Acala Network",
        rskip60=False,
    )
    yield NetworkInfo(
        chain_id=803,
        slip44=60,
        shortcut="HAIC",
        name="Haic",
        rskip60=False,
    )
    yield NetworkInfo(
        chain_id=820,
        slip44=820,
        shortcut="CLO",
        name="Callisto",
        rskip60=False,
    )
    yield NetworkInfo(
        chain_id=821,
        slip44=1,
        shortcut="TCLO",
        name="Callisto Testnet",
        rskip60=False,
    )
    yield NetworkInfo(
        chain_id=880,
        slip44=60,
        shortcut="AMBR",
        name="Ambros Chain",
        rskip60=False,
    )
    yield NetworkInfo(
        chain_id=888,
        slip44=5718350,
        shortcut="WAN",
        name="Wanchain",
        rskip60=False,
    )
    yield NetworkInfo(
        chain_id=977,
        slip44=60,
        shortcut="YETI",
        name="Nepal Blockchain Network",
        rskip60=False,
    )
    yield NetworkInfo(
        chain_id=998,
        slip44=60,
        shortcut="L99",
        name="Lucky Network",
        rskip60=False,
    )
    yield NetworkInfo(
        chain_id=1001,
        slip44=1,
        shortcut="tKLAY",
        name="Klaytn Testnet Baobab",
        rskip60=False,
    )
    yield NetworkInfo(
        chain_id=1007,
        slip44=1,
        shortcut="tNEW",
        name="Newton Testnet",
        rskip60=False,
    )
    yield NetworkInfo(
        chain_id=1010,
        slip44=1020,
        shortcut="EVC",
        name="Evrice Network",
        rskip60=False,
    )
    yield NetworkInfo(
        chain_id=1012,
        slip44=60,
        shortcut="NEW",
        name="Newton",
        rskip60=False,
    )
    yield NetworkInfo(
        chain_id=1022,
        slip44=60,
        shortcut="SKU",
        name="Sakura",
        rskip60=False,
    )
    yield NetworkInfo(
        chain_id=1024,
        slip44=60,
        shortcut="CLV",
        name="Clover",
        rskip60=False,
    )
    yield NetworkInfo(
        chain_id=1088,
        slip44=60,
        shortcut="METIS",
        name="Metis Andromeda",
        rskip60=False,
    )
    yield NetworkInfo(
        chain_id=1139,
        slip44=60,
        shortcut="MATH",
        name="MathChain",
        rskip60=False,
    )
    yield NetworkInfo(
        chain_id=1140,
        slip44=1,
        shortcut="tMATH",
        name="MathChain Testnet",
        rskip60=False,
    )
    yield NetworkInfo(
        chain_id=1202,
        slip44=60,
        shortcut="WTT",
        name="World Trade Technical Chain",
        rskip60=False,
    )
    yield NetworkInfo(
        chain_id=1213,
        slip44=60,
        shortcut="POP",
        name="Popcateum",
        rskip60=False,
    )
    yield NetworkInfo(
        chain_id=1280,
        slip44=60,
        shortcut="HO",
        name="HALO",
        rskip60=False,
    )
    yield NetworkInfo(
        chain_id=1284,
        slip44=60,
        shortcut="GLMR",
        name="Moonbeam",
        rskip60=False,
    )
    yield NetworkInfo(
        chain_id=1285,
        slip44=60,
        shortcut="MOVR",
        name="Moonriver",
        rskip60=False,
    )
    yield NetworkInfo(
        chain_id=1286,
        slip44=60,
        shortcut="ROC",
        name="Moonrock",
<<<<<<< HEAD
=======
        rskip60=False,
    )
    yield NetworkInfo(
        chain_id=1287,
        slip44=60,
        shortcut="DEV",
        name="Moonbase Alpha",
>>>>>>> a3c79bf4
        rskip60=False,
    )
    yield NetworkInfo(
        chain_id=1288,
        slip44=60,
        shortcut="MSHD",
        name="Moonshadow",
        rskip60=False,
    )
    yield NetworkInfo(
        chain_id=1618,
        slip44=60,
        shortcut="CATE",
        name="Catecoin Chain",
        rskip60=False,
    )
    yield NetworkInfo(
        chain_id=1657,
        slip44=60,
        shortcut="BTA",
        name="Btachain",
        rskip60=False,
    )
    yield NetworkInfo(
        chain_id=1856,
        slip44=60,
        shortcut="TSF",
        name="Teslafunds",
        rskip60=False,
    )
    yield NetworkInfo(
        chain_id=1987,
        slip44=1987,
        shortcut="EGEM",
        name="EtherGem",
        rskip60=False,
    )
    yield NetworkInfo(
        chain_id=2020,
        slip44=60,
        shortcut="420",
        name="420coin",
        rskip60=False,
    )
    yield NetworkInfo(
        chain_id=2021,
        slip44=60,
        shortcut="EDG",
        name="Edgeware",
        rskip60=False,
    )
    yield NetworkInfo(
        chain_id=2025,
        slip44=1008,
        shortcut="RPG",
        name="Rangers Protocol",
        rskip60=False,
    )
    yield NetworkInfo(
        chain_id=2100,
        slip44=60,
        shortcut="ECO",
        name="Ecoball",
        rskip60=False,
    )
    yield NetworkInfo(
        chain_id=2559,
        slip44=60,
        shortcut="KTO",
        name="Kortho",
        rskip60=False,
    )
    yield NetworkInfo(
        chain_id=4689,
        slip44=60,
        shortcut="IOTX",
        name="IoTeX Network",
        rskip60=False,
    )
    yield NetworkInfo(
        chain_id=5197,
        slip44=60,
        shortcut="ES",
        name="EraSwap",
        rskip60=False,
    )
    yield NetworkInfo(
        chain_id=5315,
        slip44=60,
        shortcut="UZMI",
        name="Uzmi Network",
        rskip60=False,
    )
    yield NetworkInfo(
        chain_id=5869,
        slip44=60,
        shortcut="RBD",
        name="Wegochain Rubidium",
        rskip60=False,
    )
    yield NetworkInfo(
        chain_id=6626,
        slip44=60,
        shortcut="PIX",
        name="Pixie Chain",
        rskip60=False,
    )
    yield NetworkInfo(
        chain_id=8217,
        slip44=8217,
        shortcut="KLAY",
        name="Klaytn",
        rskip60=False,
    )
    yield NetworkInfo(
        chain_id=8723,
        slip44=479,
        shortcut="OLO",
        name="TOOL Global",
        rskip60=False,
    )
    yield NetworkInfo(
        chain_id=8995,
        slip44=60,
        shortcut="U+25B3",
        name="bloxberg",
        rskip60=False,
    )
    yield NetworkInfo(
        chain_id=10101,
        slip44=60,
        shortcut="GEN",
        name="Blockchain Genesis",
        rskip60=False,
    )
    yield NetworkInfo(
        chain_id=12052,
        slip44=621,
        shortcut="ZERO",
        name="Singularity ZERO",
        rskip60=False,
    )
    yield NetworkInfo(
        chain_id=16000,
        slip44=60,
        shortcut="MTT",
        name="MetaDot",
        rskip60=False,
    )
    yield NetworkInfo(
<<<<<<< HEAD
=======
        chain_id=19845,
        slip44=60,
        shortcut="BTCIX",
        name="BTCIX Network",
        rskip60=False,
    )
    yield NetworkInfo(
>>>>>>> a3c79bf4
        chain_id=24484,
        slip44=227,
        shortcut="WEB",
        name="Webchain",
        rskip60=False,
    )
    yield NetworkInfo(
        chain_id=24734,
        slip44=60,
        shortcut="MINTME",
        name="MintMe.com Coin",
        rskip60=False,
    )
    yield NetworkInfo(
        chain_id=31102,
        slip44=31102,
        shortcut="ESN",
        name="Ethersocial Network",
        rskip60=False,
    )
    yield NetworkInfo(
        chain_id=32659,
        slip44=60,
        shortcut="FSN",
        name="Fusion",
        rskip60=False,
    )
    yield NetworkInfo(
        chain_id=39797,
        slip44=39797,
        shortcut="NRG",
        name="Energi",
        rskip60=False,
    )
    yield NetworkInfo(
        chain_id=42069,
        slip44=60,
        shortcut="peggle",
        name="pegglecoin",
        rskip60=False,
    )
    yield NetworkInfo(
        chain_id=42220,
        slip44=60,
        shortcut="CELO",
        name="Celo",
        rskip60=False,
    )
    yield NetworkInfo(
        chain_id=42262,
        slip44=60,
        shortcut="ROSE",
        name="Emerald Paratime",
        rskip60=False,
    )
    yield NetworkInfo(
        chain_id=43113,
        slip44=1,
        shortcut="tAVAX",
        name="Avalanche Fuji Testnet",
        rskip60=False,
    )
    yield NetworkInfo(
        chain_id=43114,
        slip44=9000,
        shortcut="AVAX",
        name="Avalanche",
        rskip60=False,
    )
    yield NetworkInfo(
        chain_id=44787,
        slip44=1,
        shortcut="tCELO",
        name="Celo Alfajores Testnet",
        rskip60=False,
    )
    yield NetworkInfo(
        chain_id=49797,
        slip44=1,
        shortcut="tNRG",
        name="Energi Testnet",
        rskip60=False,
    )
    yield NetworkInfo(
        chain_id=62320,
        slip44=1,
        shortcut="tCELO",
        name="Celo Baklava Testnet",
        rskip60=False,
    )
    yield NetworkInfo(
        chain_id=73799,
        slip44=1,
        shortcut="tVT",
        name="Energy Web Volta Testnet",
        rskip60=False,
    )
    yield NetworkInfo(
        chain_id=78110,
        slip44=60,
        shortcut="FIN",
        name="Firenze test network",
        rskip60=False,
    )
    yield NetworkInfo(
        chain_id=80001,
        slip44=1,
        shortcut="tMATIC",
        name="Polygon Testnet Mumbai",
        rskip60=False,
    )
    yield NetworkInfo(
        chain_id=100000,
        slip44=60,
        shortcut="QKC",
        name="QuarkChain",
        rskip60=False,
    )
    yield NetworkInfo(
        chain_id=100001,
        slip44=60,
        shortcut="QKC",
        name="QuarkChain",
        rskip60=False,
    )
    yield NetworkInfo(
        chain_id=100002,
        slip44=60,
        shortcut="QKC",
        name="QuarkChain",
        rskip60=False,
    )
    yield NetworkInfo(
        chain_id=100003,
        slip44=60,
        shortcut="QKC",
        name="QuarkChain",
        rskip60=False,
    )
    yield NetworkInfo(
        chain_id=100004,
        slip44=60,
        shortcut="QKC",
        name="QuarkChain",
        rskip60=False,
    )
    yield NetworkInfo(
        chain_id=100005,
        slip44=60,
        shortcut="QKC",
        name="QuarkChain",
        rskip60=False,
    )
    yield NetworkInfo(
        chain_id=100006,
        slip44=60,
        shortcut="QKC",
        name="QuarkChain",
        rskip60=False,
    )
    yield NetworkInfo(
        chain_id=100007,
        slip44=60,
        shortcut="QKC",
        name="QuarkChain",
        rskip60=False,
    )
    yield NetworkInfo(
        chain_id=100008,
        slip44=60,
        shortcut="QKC",
        name="QuarkChain",
        rskip60=False,
    )
    yield NetworkInfo(
        chain_id=200625,
        slip44=200625,
        shortcut="AKA",
        name="Akroma",
        rskip60=False,
    )
    yield NetworkInfo(
        chain_id=201018,
        slip44=60,
        shortcut="atp",
        name="Alaya",
        rskip60=False,
    )
    yield NetworkInfo(
        chain_id=246529,
        slip44=246529,
        shortcut="ATS",
        name="ARTIS sigma1",
        rskip60=False,
    )
    yield NetworkInfo(
        chain_id=246785,
        slip44=1,
        shortcut="tATS",
        name="ARTIS Testnet tau1",
        rskip60=False,
    )
    yield NetworkInfo(
        chain_id=281121,
        slip44=60,
        shortcut="$OC",
        name="Social Smart Chain",
        rskip60=False,
    )
    yield NetworkInfo(
        chain_id=955305,
        slip44=1011,
        shortcut="ELV",
        name="Eluvio Content Fabric",
        rskip60=False,
    )
    yield NetworkInfo(
        chain_id=1313114,
        slip44=1313114,
        shortcut="ETHO",
        name="Etho Protocol",
        rskip60=False,
    )
    yield NetworkInfo(
        chain_id=1313500,
        slip44=60,
        shortcut="XERO",
        name="Xerom",
        rskip60=False,
    )
    yield NetworkInfo(
        chain_id=7762959,
        slip44=184,
        shortcut="MUSIC",
        name="Musicoin",
        rskip60=False,
    )
    yield NetworkInfo(
        chain_id=13371337,
        slip44=60,
        shortcut="TPEP",
        name="PepChain Churchill",
        rskip60=False,
    )
    yield NetworkInfo(
        chain_id=18289463,
        slip44=60,
        shortcut="ILT",
        name="IOLite",
        rskip60=False,
    )
    yield NetworkInfo(
        chain_id=20181205,
        slip44=60,
        shortcut="QKI",
        name="quarkblockchain",
        rskip60=False,
    )
    yield NetworkInfo(
        chain_id=28945486,
        slip44=344,
        shortcut="AUX",
        name="Auxilium Network",
        rskip60=False,
    )
    yield NetworkInfo(
        chain_id=35855456,
        slip44=60,
        shortcut="JOYS",
        name="Joys Digital",
        rskip60=False,
    )
    yield NetworkInfo(
        chain_id=61717561,
        slip44=61717561,
        shortcut="AQUA",
        name="Aquachain",
        rskip60=False,
    )
    yield NetworkInfo(
        chain_id=99415706,
        slip44=1,
        shortcut="TOYS",
        name="Joys Digital TestNet",
        rskip60=False,
    )
    yield NetworkInfo(
        chain_id=245022934,
        slip44=60,
        shortcut="NEON",
        name="Neon EVM",
        rskip60=False,
    )
    yield NetworkInfo(
        chain_id=311752642,
        slip44=60,
        shortcut="OLT",
        name="OneLedger",
        rskip60=False,
    )
    yield NetworkInfo(
        chain_id=1122334455,
        slip44=60,
        shortcut="IPOS",
        name="IPOS Network",
        rskip60=False,
    )
    yield NetworkInfo(
        chain_id=1313161554,
        slip44=60,
        shortcut="aETH",
        name="Aurora",
        rskip60=False,
    )
    yield NetworkInfo(
        chain_id=1666600000,
        slip44=60,
        shortcut="ONE",
        name="Harmony",
        rskip60=False,
    )
    yield NetworkInfo(
        chain_id=1666600001,
        slip44=60,
        shortcut="ONE",
        name="Harmony",
        rskip60=False,
    )
    yield NetworkInfo(
        chain_id=1666600002,
        slip44=60,
        shortcut="ONE",
        name="Harmony",
        rskip60=False,
    )
    yield NetworkInfo(
        chain_id=1666600003,
        slip44=60,
        shortcut="ONE",
        name="Harmony",
        rskip60=False,
    )
    yield NetworkInfo(
        chain_id=2021121117,
        slip44=60,
        shortcut="HOP",
        name="DataHopper",
        rskip60=False,
    )
    yield NetworkInfo(
        chain_id=3125659152,
        slip44=164,
        shortcut="PIRL",
        name="Pirl",
        rskip60=False,
    )
    yield NetworkInfo(
        chain_id=11297108109,
        slip44=60,
        shortcut="PALM",
        name="Palm",
        rskip60=False,
    )
    yield NetworkInfo(
        chain_id=197710212030,
        slip44=60,
        shortcut="NTT",
        name="Ntity",
        rskip60=False,
    )
    yield NetworkInfo(
        chain_id=6022140761023,
        slip44=60,
        shortcut="MOLE",
        name="Molereum Network",
        rskip60=False,
    )<|MERGE_RESOLUTION|>--- conflicted
+++ resolved
@@ -281,8 +281,6 @@
         rskip60=False,
     )
     yield NetworkInfo(
-<<<<<<< HEAD
-=======
         chain_id=55,
         slip44=60,
         shortcut="ZYX",
@@ -290,7 +288,6 @@
         rskip60=False,
     )
     yield NetworkInfo(
->>>>>>> a3c79bf4
         chain_id=56,
         slip44=714,
         shortcut="BNB",
@@ -433,17 +430,11 @@
     yield NetworkInfo(
         chain_id=99,
         slip44=178,
-<<<<<<< HEAD
-        shortcut="SKL",
-=======
         shortcut="POA",
->>>>>>> a3c79bf4
         name="POA Network Core",
         rskip60=False,
     )
     yield NetworkInfo(
-<<<<<<< HEAD
-=======
         chain_id=100,
         slip44=700,
         shortcut="xDAI",
@@ -451,7 +442,6 @@
         rskip60=False,
     )
     yield NetworkInfo(
->>>>>>> a3c79bf4
         chain_id=101,
         slip44=464,
         shortcut="ETI",
@@ -459,8 +449,6 @@
         rskip60=False,
     )
     yield NetworkInfo(
-<<<<<<< HEAD
-=======
         chain_id=106,
         slip44=60,
         shortcut="VLX",
@@ -468,7 +456,6 @@
         rskip60=False,
     )
     yield NetworkInfo(
->>>>>>> a3c79bf4
         chain_id=108,
         slip44=1001,
         shortcut="TT",
@@ -620,8 +607,6 @@
         slip44=60,
         shortcut="KCS",
         name="KCC",
-<<<<<<< HEAD
-=======
         rskip60=False,
     )
     yield NetworkInfo(
@@ -629,7 +614,6 @@
         slip44=60,
         shortcut="SDN",
         name="Shiden",
->>>>>>> a3c79bf4
         rskip60=False,
     )
     yield NetworkInfo(
@@ -847,8 +831,6 @@
         slip44=60,
         shortcut="ROC",
         name="Moonrock",
-<<<<<<< HEAD
-=======
         rskip60=False,
     )
     yield NetworkInfo(
@@ -856,7 +838,6 @@
         slip44=60,
         shortcut="DEV",
         name="Moonbase Alpha",
->>>>>>> a3c79bf4
         rskip60=False,
     )
     yield NetworkInfo(
@@ -1007,8 +988,6 @@
         rskip60=False,
     )
     yield NetworkInfo(
-<<<<<<< HEAD
-=======
         chain_id=19845,
         slip44=60,
         shortcut="BTCIX",
@@ -1016,7 +995,6 @@
         rskip60=False,
     )
     yield NetworkInfo(
->>>>>>> a3c79bf4
         chain_id=24484,
         slip44=227,
         shortcut="WEB",
