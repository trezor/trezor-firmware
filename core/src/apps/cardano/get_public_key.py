from ubinascii import hexlify

from trezor import log, wire
from trezor.messages.CardanoPublicKey import CardanoPublicKey
from trezor.messages.HDNodeType import HDNodeType
from trezor.ui.layouts import show_pubkey

from apps.common import paths
<<<<<<< HEAD
from apps.common.seed import remove_ed25519_prefix
=======
>>>>>>> 3204fd68

from . import seed
from .helpers.paths import SCHEMA_PUBKEY
from .helpers.utils import derive_public_key

if False:
    from trezor.messages.CardanoGetPublicKey import CardanoGetPublicKey


@seed.with_keychain
async def get_public_key(
    ctx: wire.Context, msg: CardanoGetPublicKey, keychain: seed.Keychain
) -> CardanoPublicKey:
    await paths.validate_path(
        ctx,
        keychain,
        msg.address_n,
        # path must match the PUBKEY schema
        SCHEMA_PUBKEY.match(msg.address_n),
    )

    try:
        key = _get_public_key(keychain, msg.address_n)
    except ValueError as e:
        if __debug__:
            log.exception(__name__, e)
        raise wire.ProcessError("Deriving public key failed")

    if msg.show_display:
        await show_pubkey(ctx, hexlify(key.node.public_key).decode())
    return key


def _get_public_key(
    keychain: seed.Keychain, derivation_path: list[int]
) -> CardanoPublicKey:
    node = keychain.derive(derivation_path)

    public_key = hexlify(derive_public_key(keychain, derivation_path)).decode()
    chain_code = hexlify(node.chain_code()).decode()
    xpub_key = public_key + chain_code

    node_type = HDNodeType(
        depth=node.depth(),
        child_num=node.child_num(),
        fingerprint=node.fingerprint(),
        chain_code=node.chain_code(),
        public_key=derive_public_key(keychain, derivation_path),
    )

    return CardanoPublicKey(node=node_type, xpub=xpub_key)<|MERGE_RESOLUTION|>--- conflicted
+++ resolved
@@ -6,10 +6,6 @@
 from trezor.ui.layouts import show_pubkey
 
 from apps.common import paths
-<<<<<<< HEAD
-from apps.common.seed import remove_ed25519_prefix
-=======
->>>>>>> 3204fd68
 
 from . import seed
 from .helpers.paths import SCHEMA_PUBKEY
