--- conflicted
+++ resolved
@@ -1,20 +1,11 @@
 from trezor import wire
 from trezor.crypto import base58, hashlib
 from trezor.messages import CardanoAddressType
-<<<<<<< HEAD
-
-from apps.common.seed import remove_ed25519_prefix
-=======
->>>>>>> 3204fd68
 
 from .byron_address import derive_byron_address, validate_byron_address
 from .helpers import INVALID_ADDRESS, NETWORK_MISMATCH, bech32, network_ids
 from .helpers.paths import SCHEMA_STAKING_ANY_ACCOUNT
-<<<<<<< HEAD
-from .helpers.utils import variable_length_encode
-=======
 from .helpers.utils import derive_public_key, variable_length_encode
->>>>>>> 3204fd68
 from .seed import is_byron_path, is_shelley_path
 
 if False:
@@ -153,12 +144,7 @@
 
 
 def get_public_key_hash(keychain: seed.Keychain, path: list[int]) -> bytes:
-<<<<<<< HEAD
-    node = keychain.derive(path)
-    public_key = remove_ed25519_prefix(node.public_key())
-=======
     public_key = derive_public_key(keychain, path)
->>>>>>> 3204fd68
     return hashlib.blake2b(data=public_key, outlen=28).digest()
 
 
