--- conflicted
+++ resolved
@@ -4,11 +4,7 @@
 from trezor import utils
 
 if False:
-<<<<<<< HEAD
-    from typing import Any
-=======
     from typing import Sequence
->>>>>>> 3204fd68
 
 _MAX_SESSIONS_COUNT = 10
 _SESSIONLESS_FLAG = 128
@@ -22,52 +18,12 @@
 APP_COMMON_AUTHORIZATION_DATA = 4
 
 # Keys that are valid across sessions
-<<<<<<< HEAD
-APP_COMMON_SEED_WITHOUT_PASSPHRASE = 1 | _SESSIONLESS_FLAG
-APP_COMMON_SAFETY_CHECKS_TEMPORARY = 2 | _SESSIONLESS_FLAG
-
-
-_active_session_id: bytes | None = None
-_caches: dict[bytes, dict[int, Any]] = {}
-_session_ids: list[bytes] = []
-_sessionless_cache: dict[int, Any] = {}
-
-if False:
-    from typing import Any, Callable, TypeVar
-
-    F = TypeVar("F", bound=Callable[..., Any])
-
-
-def _move_session_ids_queue(session_id: bytes) -> None:
-    # Move the LRU session ids queue.
-    if session_id in _session_ids:
-        _session_ids.remove(session_id)
-
-    while len(_session_ids) >= _MAX_SESSIONS_COUNT:
-        remove_session_id = _session_ids.pop()
-        del _caches[remove_session_id]
-=======
 APP_COMMON_SEED_WITHOUT_PASSPHRASE = 0 | _SESSIONLESS_FLAG
 APP_COMMON_SAFETY_CHECKS_TEMPORARY = 1 | _SESSIONLESS_FLAG
 STORAGE_DEVICE_EXPERIMENTAL_FEATURES = 2 | _SESSIONLESS_FLAG
 APP_COMMON_REQUEST_PIN_LAST_UNLOCK = 3 | _SESSIONLESS_FLAG
->>>>>>> 3204fd68
-
-
-<<<<<<< HEAD
-
-def start_session(received_session_id: bytes | None = None) -> bytes:
-    if received_session_id and received_session_id in _session_ids:
-        session_id = received_session_id
-    else:
-        session_id = random.bytes(32)
-        _caches[session_id] = {}
-
-    global _active_session_id
-    _active_session_id = session_id
-    _move_session_ids_queue(session_id)
-    return _active_session_id
-=======
+
+
 # === Homescreen storage ===
 # This does not logically belong to the "cache" functionality, but the cache module is
 # a convenient place to put this.
@@ -203,7 +159,6 @@
     selected_session.clear()
     selected_session.last_usage = _session_usage_counter
     return selected_session.export_session_id()
->>>>>>> 3204fd68
 
 
 def end_current_session() -> None:
