<<<<<<< HEAD
=======
import builtins
import gc
>>>>>>> 2388a8ed
from micropython import const

import gc
from trezor import utils
from typing import TYPE_CHECKING

if TYPE_CHECKING:
    from typing import Sequence, TypeVar, overload

    T = TypeVar("T")


_MAX_SESSIONS_COUNT = const(10)
_SESSIONLESS_FLAG = const(128)
_SESSION_ID_LENGTH = const(32)

# Traditional cache keys
APP_COMMON_SEED = const(0)
APP_COMMON_AUTHORIZATION_TYPE = const(1)
APP_COMMON_AUTHORIZATION_DATA = const(2)
APP_COMMON_NONCE = const(3)
if not utils.BITCOIN_ONLY:
    APP_COMMON_DERIVE_CARDANO = const(4)
    APP_CARDANO_ICARUS_SECRET = const(5)
    APP_CARDANO_ICARUS_TREZOR_SECRET = const(6)
    APP_MONERO_LIVE_REFRESH = const(7)

# Keys that are valid across sessions
APP_COMMON_SEED_WITHOUT_PASSPHRASE = const(0 | _SESSIONLESS_FLAG)
APP_COMMON_SAFETY_CHECKS_TEMPORARY = const(1 | _SESSIONLESS_FLAG)
STORAGE_DEVICE_EXPERIMENTAL_FEATURES = const(2 | _SESSIONLESS_FLAG)
APP_COMMON_REQUEST_PIN_LAST_UNLOCK = const(3 | _SESSIONLESS_FLAG)
APP_COMMON_BUSY_DEADLINE_MS = const(4 | _SESSIONLESS_FLAG)
APP_MISC_COSI_NONCE = const(5 | _SESSIONLESS_FLAG)
APP_MISC_COSI_COMMITMENT = const(6 | _SESSIONLESS_FLAG)


# === Homescreen storage ===
# This does not logically belong to the "cache" functionality, but the cache module is
# a convenient place to put this.
# When a Homescreen layout is instantiated, it checks the value of `homescreen_shown`
# to know whether it should render itself or whether the result of a previous instance
# is still on. This way we can avoid unnecessary fadeins/fadeouts when a workflow ends.
HOMESCREEN_ON = object()
LOCKSCREEN_ON = object()
BUSYSCREEN_ON = object()
homescreen_shown: object | None = None


class InvalidSessionError(Exception):
    pass


class DataCache:
    fields: Sequence[int]

    def __init__(self) -> None:
        self.data = [bytearray(f + 1) for f in self.fields]

    def set(self, key: int, value: bytes) -> None:
        utils.ensure(key < len(self.fields))
        utils.ensure(len(value) <= self.fields[key])
        self.data[key][0] = 1
        self.data[key][1:] = value

    if TYPE_CHECKING:

        @overload
        def get(self, key: int) -> bytes | None:
            ...

        @overload
        def get(self, key: int, default: T) -> bytes | T:  # noqa: F811
            ...

    def get(self, key: int, default: T | None = None) -> bytes | T | None:  # noqa: F811
        utils.ensure(key < len(self.fields))
        if self.data[key][0] != 1:
            return default
        return bytes(self.data[key][1:])

    def is_set(self, key: int) -> bool:
        utils.ensure(key < len(self.fields))
        return self.data[key][0] == 1

    def delete(self, key: int) -> None:
        utils.ensure(key < len(self.fields))
        self.data[key][:] = b"\x00"

    def clear(self) -> None:
        for i in range(len(self.fields)):
            self.delete(i)


class SessionCache(DataCache):
    def __init__(self) -> None:
        self.session_id = bytearray(_SESSION_ID_LENGTH)
        if utils.BITCOIN_ONLY:
            self.fields = (
                64,  # APP_COMMON_SEED
                2,  # APP_COMMON_AUTHORIZATION_TYPE
                128,  # APP_COMMON_AUTHORIZATION_DATA
                32,  # APP_COMMON_NONCE
            )
        else:
            self.fields = (
                64,  # APP_COMMON_SEED
                2,  # APP_COMMON_AUTHORIZATION_TYPE
                128,  # APP_COMMON_AUTHORIZATION_DATA
                32,  # APP_COMMON_NONCE
                1,  # APP_COMMON_DERIVE_CARDANO
                96,  # APP_CARDANO_ICARUS_SECRET
                96,  # APP_CARDANO_ICARUS_TREZOR_SECRET
                1,  # APP_MONERO_LIVE_REFRESH
            )
        self.last_usage = 0
        super().__init__()

    def export_session_id(self) -> bytes:
        from trezorcrypto import random  # avoid pulling in trezor.crypto

        # generate a new session id if we don't have it yet
        if not self.session_id:
            self.session_id[:] = random.bytes(_SESSION_ID_LENGTH)
        # export it as immutable bytes
        return bytes(self.session_id)

    def clear(self) -> None:
        super().clear()
        self.last_usage = 0
        self.session_id[:] = b""


class SessionlessCache(DataCache):
    def __init__(self) -> None:
        self.fields = (
            64,  # APP_COMMON_SEED_WITHOUT_PASSPHRASE
            1,  # APP_COMMON_SAFETY_CHECKS_TEMPORARY
            1,  # STORAGE_DEVICE_EXPERIMENTAL_FEATURES
            8,  # APP_COMMON_REQUEST_PIN_LAST_UNLOCK
            8,  # APP_COMMON_BUSY_DEADLINE_MS
            32,  # APP_MISC_COSI_NONCE
            32,  # APP_MISC_COSI_COMMITMENT
        )
        super().__init__()


# XXX
# Allocation notes:
# Instantiation of a DataCache subclass should make as little garbage as possible, so
# that the preallocated bytearrays are compact in memory.
# That is why the initialization is two-step: first create appropriately sized
# bytearrays, then later call `clear()` on all the existing objects, which resets them
# to zero length. This is producing some trash - `b[:]` allocates a slice.

_SESSIONS: list[SessionCache] = []
for _ in range(_MAX_SESSIONS_COUNT):
    _SESSIONS.append(SessionCache())

_SESSIONLESS_CACHE = SessionlessCache()

for session in _SESSIONS:
    session.clear()
_SESSIONLESS_CACHE.clear()

gc.collect()


_active_session_idx: int | None = None
_session_usage_counter = 0


def start_session(received_session_id: bytes | None = None) -> bytes:
    global _active_session_idx
    global _session_usage_counter

    if (
        received_session_id is not None
        and len(received_session_id) != _SESSION_ID_LENGTH
    ):
        # Prevent the caller from setting received_session_id=b"" and finding a cleared
        # session. More generally, short-circuit the session id search, because we know
        # that wrong-length session ids should not be in cache.
        # Reduce to "session id not provided" case because that's what we do when
        # caller supplies an id that is not found.
        received_session_id = None

    _session_usage_counter += 1

    # attempt to find specified session id
    if received_session_id:
        for i in range(_MAX_SESSIONS_COUNT):
            if _SESSIONS[i].session_id == received_session_id:
                _active_session_idx = i
                _SESSIONS[i].last_usage = _session_usage_counter
                return received_session_id

    # allocate least recently used session
    lru_counter = _session_usage_counter
    lru_session_idx = 0
    for i in range(_MAX_SESSIONS_COUNT):
        if _SESSIONS[i].last_usage < lru_counter:
            lru_counter = _SESSIONS[i].last_usage
            lru_session_idx = i

    _active_session_idx = lru_session_idx
    selected_session = _SESSIONS[lru_session_idx]
    selected_session.clear()
    selected_session.last_usage = _session_usage_counter
    return selected_session.export_session_id()


def end_current_session() -> None:
    global _active_session_idx

    if _active_session_idx is None:
        return

    _SESSIONS[_active_session_idx].clear()
    _active_session_idx = None


def set(key: int, value: bytes) -> None:
    if key & _SESSIONLESS_FLAG:
        _SESSIONLESS_CACHE.set(key ^ _SESSIONLESS_FLAG, value)
        return
    if _active_session_idx is None:
        raise InvalidSessionError
    _SESSIONS[_active_session_idx].set(key, value)


def set_int(key: int, value: int) -> None:
    if key & _SESSIONLESS_FLAG:
        length = _SESSIONLESS_CACHE.fields[key ^ _SESSIONLESS_FLAG]
    elif _active_session_idx is None:
        raise InvalidSessionError
    else:
        length = _SESSIONS[_active_session_idx].fields[key]

    encoded = value.to_bytes(length, "big")

    # Ensure that the value fits within the length. Micropython's int.to_bytes()
    # doesn't raise OverflowError.
    assert int.from_bytes(encoded, "big") == value

    set(key, encoded)


if TYPE_CHECKING:

    @overload
    def get(key: int) -> bytes | None:
        ...

    @overload
    def get(key: int, default: T) -> bytes | T:  # noqa: F811
        ...


def get(key: int, default: T | None = None) -> bytes | T | None:  # noqa: F811
    if key & _SESSIONLESS_FLAG:
        return _SESSIONLESS_CACHE.get(key ^ _SESSIONLESS_FLAG, default)
    if _active_session_idx is None:
        raise InvalidSessionError
    return _SESSIONS[_active_session_idx].get(key, default)


def get_int(key: int, default: T | None = None) -> int | T | None:  # noqa: F811
    encoded = get(key)
    if encoded is None:
        return default
    else:
        return int.from_bytes(encoded, "big")


def get_int_all_sessions(key: int) -> builtins.set[int]:
    sessions = [_SESSIONLESS_CACHE] if key & _SESSIONLESS_FLAG else _SESSIONS
    values = builtins.set()
    for session in sessions:
        encoded = session.get(key)
        if encoded is not None:
            values.add(int.from_bytes(encoded, "big"))
    return values


def is_set(key: int) -> bool:
    if key & _SESSIONLESS_FLAG:
        return _SESSIONLESS_CACHE.is_set(key ^ _SESSIONLESS_FLAG)
    if _active_session_idx is None:
        raise InvalidSessionError
    return _SESSIONS[_active_session_idx].is_set(key)


def delete(key: int) -> None:
    if key & _SESSIONLESS_FLAG:
        return _SESSIONLESS_CACHE.delete(key ^ _SESSIONLESS_FLAG)
    if _active_session_idx is None:
        raise InvalidSessionError
    return _SESSIONS[_active_session_idx].delete(key)


if TYPE_CHECKING:
    from typing import Awaitable, Callable, ParamSpec, TypeVar

    P = ParamSpec("P")
    ByteFunc = Callable[P, bytes]
    AsyncByteFunc = Callable[P, Awaitable[bytes]]


def stored(key: int) -> Callable[[ByteFunc[P]], ByteFunc[P]]:
    def decorator(func: ByteFunc[P]) -> ByteFunc[P]:
        def wrapper(*args: P.args, **kwargs: P.kwargs):
            value = get(key)
            if value is None:
                value = func(*args, **kwargs)
                set(key, value)
            return value

        return wrapper

    return decorator


def stored_async(key: int) -> Callable[[AsyncByteFunc[P]], AsyncByteFunc[P]]:
    def decorator(func: AsyncByteFunc[P]) -> AsyncByteFunc[P]:
        async def wrapper(*args: P.args, **kwargs: P.kwargs):
            value = get(key)
            if value is None:
                value = await func(*args, **kwargs)
                set(key, value)
            return value

        return wrapper

    return decorator


def clear_all() -> None:
    global _active_session_idx

    _active_session_idx = None
    _SESSIONLESS_CACHE.clear()
    for session in _SESSIONS:
        session.clear()<|MERGE_RESOLUTION|>--- conflicted
+++ resolved
@@ -1,8 +1,3 @@
-<<<<<<< HEAD
-=======
-import builtins
-import gc
->>>>>>> 2388a8ed
 from micropython import const
 
 import gc
