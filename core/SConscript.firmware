--- conflicted
+++ resolved
@@ -394,10 +394,7 @@
     CPU_CCFLAGS = '-mthumb -mcpu=cortex-m4 -mfloat-abi=hard -mfpu=fpv4-sp-d16 -mtune=cortex-m4 '
     CPU_MODEL   = 'STM32F427xx'
     LD_VARIANT  = '_zkp' if FEATURE_FLAGS["SECP256K1_ZKP"] else ''
-<<<<<<< HEAD
-=======
     RUST_TARGET = 'thumbv7em-none-eabihf'
->>>>>>> 3204fd68
 elif TREZOR_MODEL == '1':
     CPU_ASFLAGS = '-mthumb -mcpu=cortex-m3 -mfloat-abi=soft'
     CPU_CCFLAGS = '-mthumb -mtune=cortex-m3 -mcpu=cortex-m3 -mfloat-abi=soft '
