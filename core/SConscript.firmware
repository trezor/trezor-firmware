--- conflicted
+++ resolved
@@ -796,11 +796,7 @@
         ' $SOURCE $TARGET', ))
 
 
-<<<<<<< HEAD
-BOOTLOADER_SUFFIX =  TREZOR_MODEL + ('_QA' if BOOTLOADER_QA else '')
-=======
-BOOTLOADER_SUFFIX =  tools.get_model_identifier(TREZOR_MODEL)
->>>>>>> dff68dd6
+BOOTLOADER_SUFFIX =  tools.get_model_identifier(TREZOR_MODEL) + ('_QA' if BOOTLOADER_QA else '')
 
 obj_program.extend(
     env.Command(
