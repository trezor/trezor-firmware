--- conflicted
+++ resolved
@@ -594,30 +594,6 @@
 # Rust library
 #
 
-<<<<<<< HEAD
-#RUST_PROFILE = 'release'
-#RUST_LIB = 'trezor_lib'
-#RUST_LIBDIR = f'build/rust/{RUST_PROFILE}'
-#RUST_LIBPATH = f'{RUST_LIBDIR}/lib{RUST_LIB}.a'
-#
-#def cargo_build():
-#    # Determine the profile build flags.
-#    if RUST_PROFILE == 'release':
-#        profile = '--release'
-#    else:
-#        profile = ''
-#    return f'cd embed/rust; cargo build {profile}'
-#
-#rust = env.Command(
-#    target=RUST_LIBPATH,
-#    source='',
-#    action=cargo_build(), )
-#
-#env.Depends(rust, qstr_generated)
-#
-#env.Append(LINKFLAGS=f'-L{RUST_LIBDIR}')
-#env.Append(LINKFLAGS=f'-l{RUST_LIB}')
-=======
 protobuf_blobs = env.Command(
     target=[
         'rust/proto_enums.data',
@@ -656,7 +632,6 @@
 
 env.Append(LINKFLAGS=f'-L{RUST_LIBDIR}')
 env.Append(LINKFLAGS=f'-l{RUST_LIB}')
->>>>>>> 24bb4016
 
 #
 # Program objects
