# pylint: disable=E0602
# fmt: off

import os

BITCOIN_ONLY = ARGUMENTS.get('BITCOIN_ONLY', '0')
EVERYTHING = BITCOIN_ONLY != '1'
TREZOR_MODEL = ARGUMENTS.get('TREZOR_MODEL', 'T')
NEW_UI = TREZOR_MODEL == '1' or ARGUMENTS.get('NEW_UI', '0') == '1'

FEATURE_FLAGS = {
    "SECP256K1_ZKP": True,
}

CCFLAGS_MOD = ''
CPPPATH_MOD = []
CPPDEFINES_MOD = []
SOURCE_MOD = [
    'vendor/micropython/extmod/vfs_posix_file.c',
]

PYOPT = ARGUMENTS.get('PYOPT', '1')
FROZEN = ARGUMENTS.get('TREZOR_EMULATOR_FROZEN', 0)

# modtrezorconfig
CPPPATH_MOD += [
    'embed/extmod/modtrezorconfig',
    'vendor/trezor-storage',
]
SOURCE_MOD += [
    'embed/extmod/modtrezorconfig/modtrezorconfig.c',
    'vendor/trezor-storage/norcow.c',
    'vendor/trezor-storage/storage.c',
]

# modtrezorcrypto
CCFLAGS_MOD += '-Wno-sequence-point '
CPPPATH_MOD += [
    'vendor/trezor-crypto',
]
CPPDEFINES_MOD += [
    'AES_128',
    'AES_192',
    ('USE_BIP32_CACHE', '0'),
    ('USE_KECCAK', '1'),
    ('USE_ETHEREUM', '1' if EVERYTHING else '0'),
    ('USE_MONERO', '1' if EVERYTHING else '0'),
    ('USE_CARDANO', '1' if EVERYTHING else '0'),
    ('USE_NEM', '1' if EVERYTHING else '0'),
    ('USE_EOS', '1' if EVERYTHING else '0'),
]
SOURCE_MOD += [
    'embed/extmod/trezorobj.c',
    'embed/extmod/modtrezorcrypto/modtrezorcrypto.c',
    'embed/extmod/modtrezorcrypto/crc.c',
    'vendor/trezor-crypto/address.c',
    'vendor/trezor-crypto/aes/aescrypt.c',
    'vendor/trezor-crypto/aes/aeskey.c',
    'vendor/trezor-crypto/aes/aes_modes.c',
    'vendor/trezor-crypto/aes/aestab.c',
    'vendor/trezor-crypto/base58.c',
    'vendor/trezor-crypto/base32.c',
    'vendor/trezor-crypto/bignum.c',
    'vendor/trezor-crypto/bip32.c',
    'vendor/trezor-crypto/bip39.c',
    'vendor/trezor-crypto/blake256.c',
    'vendor/trezor-crypto/blake2b.c',
    'vendor/trezor-crypto/blake2s.c',
    'vendor/trezor-crypto/curves.c',
    'vendor/trezor-crypto/ecdsa.c',
    'vendor/trezor-crypto/chacha20poly1305/chacha20poly1305.c',
    'vendor/trezor-crypto/chacha20poly1305/chacha_merged.c',
    'vendor/trezor-crypto/chacha20poly1305/poly1305-donna.c',
    'vendor/trezor-crypto/chacha20poly1305/rfc7539.c',
    'vendor/trezor-crypto/chacha_drbg.c',
    'vendor/trezor-crypto/ed25519-donna/curve25519-donna-32bit.c',
    'vendor/trezor-crypto/ed25519-donna/curve25519-donna-helpers.c',
    'vendor/trezor-crypto/ed25519-donna/curve25519-donna-scalarmult-base.c',
    'vendor/trezor-crypto/ed25519-donna/ed25519.c',
    'vendor/trezor-crypto/ed25519-donna/ed25519-donna-32bit-tables.c',
    'vendor/trezor-crypto/ed25519-donna/ed25519-donna-basepoint-table.c',
    'vendor/trezor-crypto/ed25519-donna/ed25519-donna-impl-base.c',
    'vendor/trezor-crypto/ed25519-donna/ed25519-keccak.c',
    'vendor/trezor-crypto/ed25519-donna/ed25519-sha3.c',
    'vendor/trezor-crypto/ed25519-donna/modm-donna-32bit.c',
    'vendor/trezor-crypto/groestl.c',
    'vendor/trezor-crypto/hasher.c',
    'vendor/trezor-crypto/hmac.c',
    'vendor/trezor-crypto/hmac_drbg.c',
    'vendor/trezor-crypto/memzero.c',
    'vendor/trezor-crypto/nem.c',
    'vendor/trezor-crypto/nist256p1.c',
    'vendor/trezor-crypto/pbkdf2.c',
    'vendor/trezor-crypto/rand.c',
    'vendor/trezor-crypto/ripemd160.c',
    'vendor/trezor-crypto/rfc6979.c',
    'vendor/trezor-crypto/secp256k1.c',
    'vendor/trezor-crypto/sha2.c',
    'vendor/trezor-crypto/sha3.c',
    'vendor/trezor-crypto/shamir.c',
    'vendor/trezor-crypto/slip39.c',
]
if EVERYTHING:
    SOURCE_MOD += [
        'vendor/trezor-crypto/cardano.c',
        'vendor/trezor-crypto/monero/base58.c',
        'vendor/trezor-crypto/monero/serialize.c',
        'vendor/trezor-crypto/monero/xmr.c',
    ]

# libsecp256k1-zkp
if FEATURE_FLAGS["SECP256K1_ZKP"]:
    CPPPATH_MOD += [
        'vendor/secp256k1-zkp',
        'vendor/secp256k1-zkp/src',
        'vendor/secp256k1-zkp/include',
    ]
    CPPDEFINES_MOD += [
        'USE_SECP256K1_ZKP',
        'USE_SECP256K1_ZKP_ECDSA',
        ('SECP256K1_CONTEXT_SIZE', '208'),
        'USE_NUM_NONE',
        'USE_FIELD_INV_BUILTIN',
        'USE_SCALAR_INV_BUILTIN',
        'USE_FIELD_10X26',
        'USE_SCALAR_8X32',
        'USE_ECMULT_STATIC_PRECOMPUTATION',
        'USE_EXTERNAL_DEFAULT_CALLBACKS',
        ('ECMULT_GEN_PREC_BITS', '4'),
        ('ECMULT_WINDOW_SIZE', '8'),
        'ENABLE_MODULE_GENERATOR',
        'ENABLE_MODULE_RECOVERY',
        'ENABLE_MODULE_SCHNORRSIG',
        'ENABLE_MODULE_EXTRAKEYS',
    ]
    SOURCE_MOD_SECP256K1_ZKP = [
        'vendor/secp256k1-zkp/src/secp256k1.c',
    ]
    SOURCE_MOD += [
        'vendor/trezor-crypto/zkp_context.c',
        'vendor/trezor-crypto/zkp_ecdsa.c',
        'vendor/trezor-crypto/zkp_bip340.c',
    ]

# modtrezorio
SOURCE_MOD += [
    'embed/extmod/modtrezorio/modtrezorio.c',
]
if TREZOR_MODEL == "T":
    SOURCE_MOD += [
        'embed/extmod/modtrezorio/ff.c',
        'embed/extmod/modtrezorio/ffunicode.c',
    ]

# modtrezorui
CPPPATH_MOD += [
        'vendor/micropython/lib/uzlib',
]
CPPDEFINES_MOD += [
    'TREZOR_FONT_BOLD_ENABLE',
    'TREZOR_FONT_NORMAL_ENABLE',
    'TREZOR_FONT_MONO_ENABLE',
]
SOURCE_MOD += [
    'embed/extmod/modtrezorui/display.c',
    'embed/extmod/modtrezorui/font_bitmap.c',
    'embed/extmod/modtrezorui/font_roboto_bold_20.c',
    'embed/extmod/modtrezorui/font_roboto_regular_20.c',
    'embed/extmod/modtrezorui/font_robotomono_regular_20.c',
    'embed/extmod/modtrezorui/font_pixeloperator_bold_8.c',
    'embed/extmod/modtrezorui/font_pixeloperator_regular_8.c',
    'embed/extmod/modtrezorui/font_pixeloperatormono_regular_8.c',
    'embed/extmod/modtrezorui/modtrezorui.c',
    'embed/extmod/modtrezorui/qr-code-generator/qrcodegen.c',
    'vendor/micropython/lib/uzlib/adler32.c',
    'vendor/micropython/lib/uzlib/crc32.c',
    'vendor/micropython/lib/uzlib/tinflate.c',
]
if FROZEN:
    CPPDEFINES_MOD += ['TREZOR_EMULATOR_FROZEN']

# modtrezorutils
SOURCE_MOD += [
    'embed/extmod/modtrezorutils/modtrezorutils.c',
]

# rust mods
SOURCE_MOD += [
    'embed/extmod/rustmods/modtrezorproto.c',
    'embed/extmod/rustmods/modtrezorzcash.c',
]
if NEW_UI:
    SOURCE_MOD += [
        'embed/extmod/rustmods/modtrezorui2.c',
    ]

# modutime
SOURCE_MOD += [
    'embed/extmod/modutime.c',
]

SOURCE_MICROPYTHON = [
    'vendor/micropython/extmod/modubinascii.c',
    'vendor/micropython/extmod/moductypes.c',
    'vendor/micropython/extmod/moduheapq.c',
    'vendor/micropython/extmod/modutimeq.c',
    'vendor/micropython/extmod/utime_mphal.c',
    'vendor/micropython/shared/readline/readline.c',
    'vendor/micropython/shared/timeutils/timeutils.c',
    'vendor/micropython/ports/unix/modos.c',
    'vendor/micropython/py/argcheck.c',
    'vendor/micropython/py/asmarm.c',
    'vendor/micropython/py/asmbase.c',
    'vendor/micropython/py/asmthumb.c',
    'vendor/micropython/py/asmx64.c',
    'vendor/micropython/py/asmx86.c',
    'vendor/micropython/py/asmxtensa.c',
    'vendor/micropython/py/bc.c',
    'vendor/micropython/py/binary.c',
    'vendor/micropython/py/builtinevex.c',
    'vendor/micropython/py/builtinhelp.c',
    'vendor/micropython/py/builtinimport.c',
    'vendor/micropython/py/compile.c',
    'vendor/micropython/py/emitbc.c',
    'vendor/micropython/py/emitcommon.c',
    'vendor/micropython/py/emitglue.c',
    'vendor/micropython/py/emitinlinethumb.c',
    'vendor/micropython/py/emitinlinextensa.c',
    'vendor/micropython/py/emitnarm.c',
    'vendor/micropython/py/emitnative.c',
    'vendor/micropython/py/emitnthumb.c',
    'vendor/micropython/py/emitnx64.c',
    'vendor/micropython/py/emitnx86.c',
    'vendor/micropython/py/emitnxtensa.c',
    'vendor/micropython/py/formatfloat.c',
    'vendor/micropython/py/frozenmod.c',
    'vendor/micropython/py/gc.c',
    'vendor/micropython/py/lexer.c',
    'vendor/micropython/py/malloc.c',
    'vendor/micropython/py/map.c',
    'vendor/micropython/py/modarray.c',
    'vendor/micropython/py/modbuiltins.c',
    'vendor/micropython/py/modcmath.c',
    'vendor/micropython/py/modcollections.c',
    'vendor/micropython/py/modgc.c',
    'vendor/micropython/py/modio.c',
    'vendor/micropython/py/modmath.c',
    'vendor/micropython/py/modmicropython.c',
    'vendor/micropython/py/modstruct.c',
    'vendor/micropython/py/modsys.c',
    'vendor/micropython/py/modthread.c',
    'vendor/micropython/py/moduerrno.c',
    'vendor/micropython/py/mpprint.c',
    'vendor/micropython/py/mpstate.c',
    'vendor/micropython/py/mpz.c',
    'vendor/micropython/py/nativeglue.c',
    'vendor/micropython/py/nlr.c',
    'vendor/micropython/py/nlraarch64.c',
    'vendor/micropython/py/nlrsetjmp.c',
    'vendor/micropython/py/nlrthumb.c',
    'vendor/micropython/py/nlrx64.c',
    'vendor/micropython/py/nlrx86.c',
    'vendor/micropython/py/nlrxtensa.c',
    'vendor/micropython/py/obj.c',
    'vendor/micropython/py/objarray.c',
    'vendor/micropython/py/objattrtuple.c',
    'vendor/micropython/py/objbool.c',
    'vendor/micropython/py/objboundmeth.c',
    'vendor/micropython/py/objcell.c',
    'vendor/micropython/py/objclosure.c',
    'vendor/micropython/py/objcomplex.c',
    'vendor/micropython/py/objdeque.c',
    'vendor/micropython/py/objdict.c',
    'vendor/micropython/py/objenumerate.c',
    'vendor/micropython/py/objexcept.c',
    'vendor/micropython/py/objfilter.c',
    'vendor/micropython/py/objfloat.c',
    'vendor/micropython/py/objfun.c',
    'vendor/micropython/py/objgenerator.c',
    'vendor/micropython/py/objgetitemiter.c',
    'vendor/micropython/py/objint.c',
    'vendor/micropython/py/objint_longlong.c',
    'vendor/micropython/py/objint_mpz.c',
    'vendor/micropython/py/objlist.c',
    'vendor/micropython/py/objmap.c',
    'vendor/micropython/py/objmodule.c',
    'vendor/micropython/py/objnamedtuple.c',
    'vendor/micropython/py/objnone.c',
    'vendor/micropython/py/objobject.c',
    'vendor/micropython/py/objpolyiter.c',
    'vendor/micropython/py/objproperty.c',
    'vendor/micropython/py/objrange.c',
    'vendor/micropython/py/objreversed.c',
    'vendor/micropython/py/objset.c',
    'vendor/micropython/py/objsingleton.c',
    'vendor/micropython/py/objslice.c',
    'vendor/micropython/py/objstr.c',
    'vendor/micropython/py/objstringio.c',
    'vendor/micropython/py/objstrunicode.c',
    'vendor/micropython/py/objtuple.c',
    'vendor/micropython/py/objtype.c',
    'vendor/micropython/py/objzip.c',
    'vendor/micropython/py/opmethods.c',
    'vendor/micropython/py/parse.c',
    'vendor/micropython/py/parsenum.c',
    'vendor/micropython/py/parsenumbase.c',
    'vendor/micropython/py/persistentcode.c',
    'vendor/micropython/py/profile.c',
    'vendor/micropython/py/pystack.c',
    'vendor/micropython/py/qstr.c',
    'vendor/micropython/py/reader.c',
    'vendor/micropython/py/repl.c',
    'vendor/micropython/py/runtime.c',
    'vendor/micropython/py/runtime_utils.c',
    'vendor/micropython/py/scheduler.c',
    'vendor/micropython/py/scope.c',
    'vendor/micropython/py/sequence.c',
    'vendor/micropython/py/showbc.c',
    'vendor/micropython/py/smallint.c',
    'vendor/micropython/py/stackctrl.c',
    'vendor/micropython/py/stream.c',
    'vendor/micropython/py/unicode.c',
    'vendor/micropython/py/vm.c',
    'vendor/micropython/py/vstr.c',
    'vendor/micropython/py/warning.c',
]

SOURCE_UNIX = [
    'embed/unix/common.c',
    'embed/unix/flash.c',
    'embed/unix/main.c',
    'embed/unix/main_main.c',
    'embed/unix/profile.c',
    'embed/unix/random_delays.c',
    'embed/unix/rng.c',
    'embed/unix/touch.c',
    'embed/unix/usb.c',
    'vendor/micropython/shared/runtime/gchelper_generic.c',
    'vendor/micropython/ports/unix/alloc.c',
    'vendor/micropython/ports/unix/gccollect.c',
    'vendor/micropython/ports/unix/input.c',
    'vendor/micropython/ports/unix/unix_mphal.c',
]
if TREZOR_MODEL == 'T':
    SOURCE_UNIX += [
        'embed/unix/sbu.c',
        'embed/unix/sdcard.c',
    ]

SOURCE_QSTR = SOURCE_MOD + SOURCE_MICROPYTHON + SOURCE_UNIX

if PYOPT == '0' or not FROZEN:
    STATIC="-DSTATIC="
else:
    STATIC=""

env = Environment(ENV=os.environ, CFLAGS='%s -DPYOPT=%s -DBITCOIN_ONLY=%s %s' % (ARGUMENTS.get('CFLAGS', ''), PYOPT, BITCOIN_ONLY, STATIC))

env.Tool('micropython')

env.Replace(
    CC=os.getenv('CC') or 'gcc',
    SED='sed',
    AS='as',
    AR='ar',
    LINK='ld',
    SIZE='size',
    STRIP='strip',
    OBJCOPY='objcopy',
    COPT=os.getenv('OPTIMIZE', '-Os'), )

if ARGUMENTS.get('TREZOR_EMULATOR_CLANG', '0') == '1':
    env.Replace(
        CC='clang',
        LINK='clang', )

if ARGUMENTS.get('TREZOR_EMULATOR_ASAN', '0') == '1':
    asan_flags=(
        ' -fsanitize=address,undefined'+
        ' -fno-omit-frame-pointer'+
        ' -fno-optimize-sibling-calls'
    )
    env.Append(
        CFLAGS=asan_flags,
        LINKFLAGS=asan_flags,
        LDFLAGS=asan_flags,
        ENV={
            # workaround for sanitizers being nightly-only
            # remove after stabilized https://github.com/rust-lang/rust/issues/39699
            'RUSTC_BOOTSTRAP': '1',
            'RUSTFLAGS': '-Z sanitizer=address',
        }, )

if ARGUMENTS.get('TREZOR_EMULATOR_DEBUGGABLE', '0') == '1':
    env.Replace(
        COPT=' -Og -ggdb',
        STRIP='true', )

if ARGUMENTS.get('TREZOR_MEMPERF', '0') == '1':
    CPPDEFINES_MOD += [
        ('MICROPY_TREZOR_MEMPERF', '\(1\)')
    ]

env.Replace(
    TREZOR_MODEL=TREZOR_MODEL, )

env.Replace(
    CCFLAGS='$COPT '
    '-g3 '
    '-std=gnu99 -Wall -Werror -Wuninitialized -Wno-missing-braces '
    '-fdata-sections -ffunction-sections -fPIE ' + CCFLAGS_MOD,
    CCFLAGS_QSTR='-DNO_QSTR -DN_X64 -DN_X86 -DN_THUMB',
    LIBS=['m'],
    CPPPATH=[
        '.',
        'embed/rust',
        'embed/unix',
        'embed/extmod/modtrezorui',
        'vendor/micropython',
        'vendor/micropython/ports/unix',
        'vendor/micropython/lib/mp-readline',
    ] + CPPPATH_MOD,
    CPPDEFINES=[
        'TREZOR_EMULATOR',
        ('TREZOR_MODEL', '$TREZOR_MODEL'),
        ('MP_CONFIGFILE', '\\"embed/unix/mpconfigport.h\\"'),
    ] + CPPDEFINES_MOD,
    ASPPFLAGS='$CFLAGS $CCFLAGS', )

try:
    env.ParseConfig('pkg-config --cflags --libs sdl2 SDL2_image')
except OSError:
    print("SDL2 not installed, Emulator build is not possible")

env.Replace(
    PYTHON='python',
    MAKEQSTRDATA='$PYTHON vendor/micropython/py/makeqstrdata.py',
    MAKEVERSIONHDR='$PYTHON vendor/micropython/py/makeversionhdr.py',
    MAKEMODULEDEFS='$PYTHON vendor/micropython/py/makemoduledefs.py',
    MPY_TOOL='$PYTHON vendor/micropython/tools/mpy-tool.py',
    MPY_CROSS='vendor/micropython/mpy-cross/mpy-cross -O' + PYOPT,
    PB2PY='$PYTHON ../common/protob/pb2py',
)

#
# Qstrings
#

PROTO_SOURCES_DIR = '../../../common/protob/'
PROTO_SOURCES = Glob(PROTO_SOURCES_DIR + '*.proto',
    exclude=[PROTO_SOURCES_DIR + 'messages-bootloader.proto']
)
qstr_protobuf = env.Command(
    target=[
        'genhdr/qstrdefs.protobuf.h',
    ],
    source=PROTO_SOURCES,
    action='$PB2PY $SOURCES --qstr-out ${TARGET} --bitcoin-only=%s' % BITCOIN_ONLY,
)

qstr_micropython = 'vendor/micropython/py/qstrdefs.h'

qstr_collected = env.CollectQstr(
    target='genhdr/qstrdefs.collected.h', source=SOURCE_QSTR)

qstr_preprocessed = env.PreprocessQstr(
    target='genhdr/qstrdefs.preprocessed.h',
    source=[qstr_micropython, qstr_protobuf, qstr_collected])

qstr_generated = env.GenerateQstrDefs(
    target='genhdr/qstrdefs.generated.h', source=qstr_preprocessed)

env.Ignore(qstr_collected, qstr_generated)

#
# Micropython version and modules
#

hdr_version = env.Command(
    target='genhdr/mpversion.h',
    source='',
    action='$MAKEVERSIONHDR $TARGET', )

hdr_moduledefs = env.Command(
    target='genhdr/moduledefs.h',
    source=SOURCE_QSTR,
    action='$MAKEMODULEDEFS --vpath="." $SOURCES > $TARGET', )

env.Ignore(hdr_moduledefs, hdr_moduledefs)
env.Ignore(hdr_moduledefs, qstr_collected)
env.Ignore(hdr_moduledefs, qstr_preprocessed)
env.Ignore(hdr_moduledefs, qstr_generated)

#
# Frozen modules
#

if FROZEN:
    SOURCE_PY_DIR = 'src/'

    SOURCE_PY = Glob(SOURCE_PY_DIR + '*.py')
    SOURCE_PY.extend(Glob(SOURCE_PY_DIR + 'trezor/*.py'))
    SOURCE_PY.extend(Glob(SOURCE_PY_DIR + 'trezor/crypto/*.py'))
    SOURCE_PY.extend(Glob(SOURCE_PY_DIR + 'trezor/res/*.py'))
    SOURCE_PY.extend(Glob(SOURCE_PY_DIR + 'trezor/ui/*.py'))
    SOURCE_PY.extend(Glob(SOURCE_PY_DIR + 'trezor/ui/components/*.py'))
    SOURCE_PY.extend(Glob(SOURCE_PY_DIR + 'trezor/ui/components/common/*.py'))
    SOURCE_PY.extend(Glob(SOURCE_PY_DIR + 'trezor/ui/constants/__init__.py'))
    SOURCE_PY.extend(Glob(SOURCE_PY_DIR + 'trezor/ui/layouts/__init__.py'))
    SOURCE_PY.extend(Glob(SOURCE_PY_DIR + 'trezor/ui/layouts/common.py'))
    if TREZOR_MODEL == 'T':
        SOURCE_PY.extend(Glob(SOURCE_PY_DIR + 'trezor/ui/components/tt/*.py'))
        SOURCE_PY.extend(Glob(SOURCE_PY_DIR + 'trezor/ui/constants/tt.py'))
        SOURCE_PY.extend(Glob(SOURCE_PY_DIR + 'trezor/ui/layouts/tt/__init__.py'))
        SOURCE_PY.extend(Glob(SOURCE_PY_DIR + 'trezor/ui/layouts/tt/reset.py'))
        SOURCE_PY.extend(Glob(SOURCE_PY_DIR + 'trezor/ui/layouts/tt/recovery.py'))
        if EVERYTHING:
            SOURCE_PY.extend(Glob(SOURCE_PY_DIR + 'trezor/ui/layouts/tt/altcoin.py'))
            SOURCE_PY.extend(Glob(SOURCE_PY_DIR + 'trezor/ui/layouts/tt/webauthn.py'))
    elif TREZOR_MODEL == '1':
        SOURCE_PY.extend(Glob(SOURCE_PY_DIR + 'trezor/ui/components/t1/*.py'))
        SOURCE_PY.extend(Glob(SOURCE_PY_DIR + 'trezor/ui/constants/t1.py'))
        SOURCE_PY.extend(Glob(SOURCE_PY_DIR + 'trezor/ui/layouts/t1.py'))
    else:
        raise ValueError('Unknown Trezor model')

    SOURCE_PY.extend(Glob(SOURCE_PY_DIR + 'trezor/wire/*.py'))

    SOURCE_PY.extend(Glob(SOURCE_PY_DIR + 'storage/*.py'))

    SOURCE_PY.extend(Glob(SOURCE_PY_DIR + 'trezor/messages/__init__.py'))
    SOURCE_PY.extend(Glob(SOURCE_PY_DIR + 'trezor/enums/*.py',
        exclude=[
            SOURCE_PY_DIR + 'trezor/enums/Binance*.py',
            SOURCE_PY_DIR + 'trezor/enums/Cardano*.py',
            SOURCE_PY_DIR + 'trezor/enums/DebugMonero*.py',
            SOURCE_PY_DIR + 'trezor/enums/Eos*.py',
            SOURCE_PY_DIR + 'trezor/enums/Ethereum*.py',
            SOURCE_PY_DIR + 'trezor/enums/Monero*.py',
            SOURCE_PY_DIR + 'trezor/enums/NEM*.py',
            SOURCE_PY_DIR + 'trezor/enums/Ripple*.py',
            SOURCE_PY_DIR + 'trezor/enums/Stellar*.py',
            SOURCE_PY_DIR + 'trezor/enums/Tezos*.py',
        ])
    )

    SOURCE_PY.extend(Glob(SOURCE_PY_DIR + 'apps/*.py'))
    SOURCE_PY.extend(Glob(SOURCE_PY_DIR + 'apps/common/*.py'))
    SOURCE_PY.extend(Glob(SOURCE_PY_DIR + 'apps/common/*/*.py'))
    SOURCE_PY.extend(Glob(SOURCE_PY_DIR + 'apps/debug/*.py'))
    SOURCE_PY.extend(Glob(SOURCE_PY_DIR + 'apps/homescreen/*.py'))
    SOURCE_PY.extend(Glob(SOURCE_PY_DIR + 'apps/management/*.py',
        exclude=[
            SOURCE_PY_DIR + 'apps/management/sd_protect.py',
        ] if TREZOR_MODEL != 'T' else [])
    )
    SOURCE_PY.extend(Glob(SOURCE_PY_DIR + 'apps/management/*/*.py'))
    SOURCE_PY.extend(Glob(SOURCE_PY_DIR + 'apps/misc/*.py'))
    SOURCE_PY.extend(Glob(SOURCE_PY_DIR + 'apps/bitcoin/*.py'))
    SOURCE_PY.extend(Glob(SOURCE_PY_DIR + 'apps/bitcoin/*/*.py',
        exclude=[
            SOURCE_PY_DIR + 'apps/bitcoin/sign_tx/decred.py',
            SOURCE_PY_DIR + 'apps/bitcoin/sign_tx/bitcoinlike.py',
            SOURCE_PY_DIR + 'apps/bitcoin/sign_tx/zcash.py',
        ])
    )

    if EVERYTHING:
        SOURCE_PY.extend(Glob(SOURCE_PY_DIR + 'apps/binance/*.py'))
        SOURCE_PY.extend(Glob(SOURCE_PY_DIR + 'trezor/enums/Binance*.py'))

        SOURCE_PY.extend(Glob(SOURCE_PY_DIR + 'apps/cardano/*.py'))
        SOURCE_PY.extend(Glob(SOURCE_PY_DIR + 'apps/cardano/*/*.py'))
        SOURCE_PY.extend(Glob(SOURCE_PY_DIR + 'trezor/enums/Cardano*.py'))

        SOURCE_PY.extend(Glob(SOURCE_PY_DIR + 'apps/eos/*.py'))
        SOURCE_PY.extend(Glob(SOURCE_PY_DIR + 'apps/eos/*/*.py'))
        SOURCE_PY.extend(Glob(SOURCE_PY_DIR + 'trezor/enums/Eos*.py'))

        SOURCE_PY.extend(Glob(SOURCE_PY_DIR + 'apps/ethereum/*.py'))
        SOURCE_PY.extend(Glob(SOURCE_PY_DIR + 'trezor/enums/Ethereum*.py'))

        SOURCE_PY.extend(Glob(SOURCE_PY_DIR + 'apps/monero/*.py'))
        SOURCE_PY.extend(Glob(SOURCE_PY_DIR + 'apps/monero/*/*.py'))
        SOURCE_PY.extend(Glob(SOURCE_PY_DIR + 'apps/monero/*/*/*.py'))
        SOURCE_PY.extend(Glob(SOURCE_PY_DIR + 'trezor/enums/DebugMonero*.py'))
        SOURCE_PY.extend(Glob(SOURCE_PY_DIR + 'trezor/enums/Monero*.py'))

        SOURCE_PY.extend(Glob(SOURCE_PY_DIR + 'apps/nem/*.py'))
        SOURCE_PY.extend(Glob(SOURCE_PY_DIR + 'apps/nem/*/*.py'))
        SOURCE_PY.extend(Glob(SOURCE_PY_DIR + 'trezor/enums/NEM*.py'))

        SOURCE_PY.extend(Glob(SOURCE_PY_DIR + 'apps/ripple/*.py'))
        SOURCE_PY.extend(Glob(SOURCE_PY_DIR + 'trezor/enums/Ripple*.py'))

        SOURCE_PY.extend(Glob(SOURCE_PY_DIR + 'apps/stellar/*.py'))
        SOURCE_PY.extend(Glob(SOURCE_PY_DIR + 'apps/stellar/*/*.py'))
        SOURCE_PY.extend(Glob(SOURCE_PY_DIR + 'trezor/enums/Stellar*.py'))

        SOURCE_PY.extend(Glob(SOURCE_PY_DIR + 'apps/tezos/*.py'))
        SOURCE_PY.extend(Glob(SOURCE_PY_DIR + 'trezor/enums/Tezos*.py'))

        SOURCE_PY.extend(Glob(SOURCE_PY_DIR + 'apps/webauthn/*.py'))

        SOURCE_PY.extend(Glob(SOURCE_PY_DIR + 'apps/bitcoin/sign_tx/decred.py'))
        SOURCE_PY.extend(Glob(SOURCE_PY_DIR + 'apps/bitcoin/sign_tx/bitcoinlike.py'))
        SOURCE_PY.extend(Glob(SOURCE_PY_DIR + 'apps/bitcoin/sign_tx/zcash.py'))

        SOURCE_PY.extend(Glob(SOURCE_PY_DIR + 'apps/zcash/*.py'))

    source_mpy = env.FrozenModule(source=SOURCE_PY, source_dir=SOURCE_PY_DIR, bitcoin_only=BITCOIN_ONLY)

    source_mpyc = env.FrozenCFile(
        target='frozen_mpy.c', source=source_mpy, qstr_header=qstr_preprocessed)

    env.Depends(source_mpyc, qstr_generated)

#
# static secp256-zkp ecmult context
#
if FEATURE_FLAGS["SECP256K1_ZKP"]:
    host_env = Environment(ENV=os.environ)
    host_env.Replace(
        CC=os.getenv('CC_FOR_BUILD') or 'gcc',
        COPT='-O2',
        CPPPATH='vendor/secp256k1-zkp',
        CPPDEFINES=[
            ('ECMULT_GEN_PREC_BITS', '4'),
        ]
    )
    gen_context = host_env.Program(
        target='vendor/secp256k1-zkp/gen_context',
        source='vendor/secp256k1-zkp/src/gen_context.c',
    )
    secp256k1_zkp_ecmult_static_context = host_env.Command(
        target='vendor/secp256k1-zkp/src/ecmult_static_context.h',
        source='vendor/secp256k1-zkp/gen_context',
        action='cd ${SOURCE.dir}; ./gen_context',
    )

#
# Rust library
#

protobuf_blobs = env.Command(
    target=[
        'rust/proto_enums.data',
        'rust/proto_msgs.data',
        'rust/proto_names.data',
        'rust/proto_wire.data',
    ],
    source=PROTO_SOURCES,
    action='$PB2PY --bitcoin-only=%s --blob-outdir ${TARGET.dir} $SOURCES --qstr-defs build/unix/genhdr/qstrdefs.generated.h' % BITCOIN_ONLY,
)
env.Depends(protobuf_blobs, qstr_generated)

RUST_PROFILE = 'dev' if ARGUMENTS.get('TREZOR_EMULATOR_DEBUGGABLE', 0) == '1' else 'release'
RUST_LIB = 'trezor_lib'
RUST_LIBDIR = f'build/unix/rust/{RUST_PROFILE}'
RUST_LIBPATH = f'{RUST_LIBDIR}/lib{RUST_LIB}.a'

def cargo_build():
    if TREZOR_MODEL == "1":
        features = ["model_t1"]
    else:
        features = ["model_tt"]
    if BITCOIN_ONLY == "1":
        features.append("bitcoin_only")
    if PYOPT == "0":
        features.append("ui")
        features.append("ui_debug")
    elif NEW_UI:
        features.append("ui")

<<<<<<< HEAD
    return f'cd embed/rust; cargo +nightly build {profile} --target-dir=../../build/unix/rust --features "{" ".join(features)}"'
=======
    return f'cd embed/rust; cargo build --profile {RUST_PROFILE} --target-dir=../../build/unix/rust --no-default-features --features "{" ".join(features)}"'
>>>>>>> a3c79bf4

rust = env.Command(
    target=RUST_LIBPATH,
    source='',
    action=cargo_build(), )
env.Depends(rust, protobuf_blobs)


env.Append(LINKFLAGS=f'-L{RUST_LIBDIR}')
env.Append(LINKFLAGS=f'-l{RUST_LIB}')

#
# Program objects
#

obj_program = []
obj_program.extend(env.Object(source=SOURCE_MOD))
if FEATURE_FLAGS["SECP256K1_ZKP"]:
    obj_program.extend(env.Object(source=SOURCE_MOD_SECP256K1_ZKP, CCFLAGS='$CCFLAGS -Wno-unused-function'))
obj_program.extend(env.Object(source=SOURCE_MICROPYTHON))
obj_program.extend(env.Object(source=SOURCE_UNIX))
if FROZEN:
    obj_program.extend(env.Object(source=source_mpyc))

env.Depends(obj_program, qstr_generated)
if FEATURE_FLAGS["SECP256K1_ZKP"]:
    env.Depends(obj_program, secp256k1_zkp_ecmult_static_context)

program = env.Command(
    target='trezor-emu-core',
    source=obj_program,
    action='$CC -o $TARGET $SOURCES $_LIBDIRFLAGS $_LIBFLAGS $LINKFLAGS', )

env.Depends(program, rust)<|MERGE_RESOLUTION|>--- conflicted
+++ resolved
@@ -672,11 +672,7 @@
     elif NEW_UI:
         features.append("ui")
 
-<<<<<<< HEAD
-    return f'cd embed/rust; cargo +nightly build {profile} --target-dir=../../build/unix/rust --features "{" ".join(features)}"'
-=======
-    return f'cd embed/rust; cargo build --profile {RUST_PROFILE} --target-dir=../../build/unix/rust --no-default-features --features "{" ".join(features)}"'
->>>>>>> a3c79bf4
+    return f'cd embed/rust; cargo +nightly build --profile {RUST_PROFILE} --target-dir=../../build/unix/rust --no-default-features --features "{" ".join(features)}"'
 
 rust = env.Command(
     target=RUST_LIBPATH,
