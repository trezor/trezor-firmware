{
  "current": {
<<<<<<< HEAD
    "merkle_root": "d863418788a5cbc42706f33ff2c46c4d264611b0ef3a91b09d49968291f89d4d",
    "datetime": "2024-11-06T16:17:17.038435",
    "commit": "18d2372c106f5d7f7082183b07f9e61c0d02063c"
  },
  "history": [
    {
      "signature": "03fa962dfddecfa68434b65c4e1b1ad3ac0b3fd42491343a92ef91fb3e9e1084ce22c2f199aa9c9fb51eeac918a5f927573020bec014660625f36ea0269f359309",
      "version": "2.8.3.0",
      "merkle_root": "925126d020dc9841f36f56791b6c731f95be1c0dbe3d463938aeee9c7e7d5407",
      "datetime": "2024-11-06T14:07:12.592964",
      "commit": "a01e3be17ca162870fc2ece01d6db5814756d8fe"
    },
    {
      "signature": "03e679e619c61f6f63cd425b9a9b240d361bcd5690379c4ae242d612645fdee3b800958c7cf7e0432460b2a6ab6d76149804d4d9bc83787424b9e53a6b20736f05",
      "version": "2.8.1.0",
      "merkle_root": "2560bfc63d09ef94230823925591b831d800f140572dec58cc4b28d11e31cb0a",
      "datetime": "2024-11-06T14:06:54.683552",
      "commit": "a01e3be17ca162870fc2ece01d6db5814756d8fe"
    },
    {
      "signature": "03899d069a40c3c5ddb53185f3b39e3eec33f3dd8e1b1f1ac58e58df7128cfb9696956d2f9905d879163654c69943fd2b7623ea21e6360895c06ab4d10acc49e05",
      "version": "2.8.0.0",
      "merkle_root": "0155dab1ef60443b9b5e9dca8f007f9a18e8bc3aecc33d329601876d4bf2a40f",
      "datetime": "2024-11-06T14:06:10.243424",
      "commit": "a01e3be17ca162870fc2ece01d6db5814756d8fe"
=======
    "merkle_root": "0b23f6277b51bf2a80fd6d10b8d3c5dc5cb9808db808cd18669315e7ce733c6b",
    "datetime": "2024-11-06T15:03:23.083050",
    "commit": "a7bb0f84e757e3a40bb96e2cb1f8614c64f71925"
  },
  "history": [
    {
      "signature": "038e53755061a45698db059c7447fb11785a39fa744dcba557b1f15e51bbb6295602d06e4365dea99bfbd72fd259e982b431f842a06b59bc9cd69f4473e1fad708",
      "version": "2.8.5.0",
      "merkle_root": "0b23f6277b51bf2a80fd6d10b8d3c5dc5cb9808db808cd18669315e7ce733c6b",
      "datetime": "2024-11-07T14:16:59.546174",
      "commit": "a61e783448043760a7c925e017bd08a4673a61c8"
>>>>>>> 8609af70
    },
    {
      "signature": "03c39ff74ecada5161d651cd725a34739d57c298bb2f8df636fa718490ca1a1b5ac1243e8e73fd707ec23b0dd450a843af03100964cc27263cbb5cb1b0bdedaa04",
      "version": "2.8.3.0",
      "merkle_root": "8ac94bd79c4337f45ec638c5c59832086b11dabce51dd3451b30f497e0a0a9af",
      "datetime": "2024-09-12T14:38:22.407645",
      "commit": "a36c410e700aa0fbd34bd71bc37a914111b05498"
    },
    {
      "signature": "03f25c425729485e7dd7c8078b61347668e174d438c5a3cfbb6ac0f62ae9edc7741c554bb8622cf027a41f5d56cf7adcc5f0c14174ac99c1d48b46d7fde853280e",
      "version": "2.8.1.0",
      "merkle_root": "61467ac92c2678b624b2d9ab6d37d4a0ec01a44b5542261c19406cc674d71142",
      "datetime": "2024-08-06T11:26:05.720294",
      "commit": "632b9561559b7ab6824bb7eeac072874e07b7b82"
    },
    {
      "signature": "032698a3739876f30f74e9561521641c12dda685510f68c00f78dab4ff066444e3c13eff312ee242f7554342dc9a5ddf888fd672d85dec021ee55f4e7c9e1c290b",
      "version": "2.8.0.0",
      "merkle_root": "e239b560d110094cf6fb69326ab59d7a28263d287c647746834903fcb74dac2e",
      "datetime": "2024-07-13T08:12:24.095843",
      "commit": "8869b16c83b6bbd29f95b89727c21c337e34e5d4"
    },
    {
      "signature": "03e15faccf60328fee27c3cb2a22597656f22aa8d212537669a067e940e454c8eb90060c0fd8eb0783c9b5bb9e657a1fc40b5fea7f46eeee71d218a885fb68f401",
      "version": "2.7.2.0",
      "merkle_root": "47dc6ffabb554cd7f098a2fa87b96b7bfd8de82e94286a20355c5078f8df8d16",
      "datetime": "2024-06-12T09:32:45.909833",
      "commit": "905ef05f3aeb327f963785a8126e7f54bdf55b38"
    },
    {
      "signature": "03c2dacdc7800fed2c8bc4052ddbcd260a69d0529bda38d5282f081b4eb9b91b42d1002fa6976d1332815c30e1f38b9b9dc48ae05f040b693d7be906df8c2c6500",
      "version": "2.7.1.0",
      "merkle_root": "7fba6f82bbd54d09ca75a1454a0af359fd187dea5b689f4f19552b5ae1d8e2f0",
      "datetime": "2024-06-12T09:33:19.676243",
      "commit": "905ef05f3aeb327f963785a8126e7f54bdf55b38"
    },
    {
      "signature": "032facfa6224385230e30d6e61179f88c8ddced38759ac778d7f4e412ab70ecaf4f8ac020a25ed4e3c7fd647bdbffc1c66071613d39359ebc834161a0888bcc305",
      "version": "2.7.0.0",
      "merkle_root": "33c7debbc1ee109d5c66835a84191b34696b324d0d0f026a0de7d7df01cab106",
      "datetime": "2024-03-28T11:50:32.418336",
      "commit": "1e3e7f808b623366a6fcfad855be6490e6f1d879"
    },
    {
      "merkle_root": "7393c46812b1bdf8789adcfde4feea951c7036c7524d9b38f64641620504898e",
      "signature": "03ca77980a972b9ff9825a67d5be437f2588f095104fefc9d0415702f065fc063f9f30ce69768bf1b3c8ae7e93220c61f1e3a6d0d1cc52b8ddae6bd1766bd4f202",
      "datetime": "2024-03-07T11:26:08.409760",
      "commit": "45e8a842a31e62a6d43d7f6ccac62a45e1198ef0",
      "version": "2.7.0.0"
    }
  ]
}<|MERGE_RESOLUTION|>--- conflicted
+++ resolved
@@ -1,11 +1,17 @@
 {
   "current": {
-<<<<<<< HEAD
     "merkle_root": "d863418788a5cbc42706f33ff2c46c4d264611b0ef3a91b09d49968291f89d4d",
     "datetime": "2024-11-06T16:17:17.038435",
     "commit": "18d2372c106f5d7f7082183b07f9e61c0d02063c"
   },
   "history": [
+    {
+      "signature": "038e53755061a45698db059c7447fb11785a39fa744dcba557b1f15e51bbb6295602d06e4365dea99bfbd72fd259e982b431f842a06b59bc9cd69f4473e1fad708",
+      "version": "2.8.5.0",
+      "merkle_root": "0b23f6277b51bf2a80fd6d10b8d3c5dc5cb9808db808cd18669315e7ce733c6b",
+      "datetime": "2024-11-07T14:16:59.546174",
+      "commit": "a61e783448043760a7c925e017bd08a4673a61c8"
+    },
     {
       "signature": "03fa962dfddecfa68434b65c4e1b1ad3ac0b3fd42491343a92ef91fb3e9e1084ce22c2f199aa9c9fb51eeac918a5f927573020bec014660625f36ea0269f359309",
       "version": "2.8.3.0",
@@ -26,19 +32,6 @@
       "merkle_root": "0155dab1ef60443b9b5e9dca8f007f9a18e8bc3aecc33d329601876d4bf2a40f",
       "datetime": "2024-11-06T14:06:10.243424",
       "commit": "a01e3be17ca162870fc2ece01d6db5814756d8fe"
-=======
-    "merkle_root": "0b23f6277b51bf2a80fd6d10b8d3c5dc5cb9808db808cd18669315e7ce733c6b",
-    "datetime": "2024-11-06T15:03:23.083050",
-    "commit": "a7bb0f84e757e3a40bb96e2cb1f8614c64f71925"
-  },
-  "history": [
-    {
-      "signature": "038e53755061a45698db059c7447fb11785a39fa744dcba557b1f15e51bbb6295602d06e4365dea99bfbd72fd259e982b431f842a06b59bc9cd69f4473e1fad708",
-      "version": "2.8.5.0",
-      "merkle_root": "0b23f6277b51bf2a80fd6d10b8d3c5dc5cb9808db808cd18669315e7ce733c6b",
-      "datetime": "2024-11-07T14:16:59.546174",
-      "commit": "a61e783448043760a7c925e017bd08a4673a61c8"
->>>>>>> 8609af70
     },
     {
       "signature": "03c39ff74ecada5161d651cd725a34739d57c298bb2f8df636fa718490ca1a1b5ac1243e8e73fd707ec23b0dd450a843af03100964cc27263cbb5cb1b0bdedaa04",
