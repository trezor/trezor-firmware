--- conflicted
+++ resolved
@@ -69,9 +69,5 @@
             15: ('commitment_data', p.BytesType, None),
             16: ('orig_hash', p.BytesType, None),
             17: ('orig_index', p.UVarintType, None),
-<<<<<<< HEAD
-            18: ('decred_staking_spend', p.EnumType("DecredStakingSpendType", (0, 1)), None),
-=======
             18: ('decred_staking_spend', p.EnumType("DecredStakingSpendType", (0, 1,)), None),
->>>>>>> 3204fd68
         }