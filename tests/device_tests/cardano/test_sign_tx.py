# This file is part of the Trezor project.
#
# Copyright (C) 2012-2019 SatoshiLabs and contributors
#
# This library is free software: you can redistribute it and/or modify
# it under the terms of the GNU Lesser General Public License version 3
# as published by the Free Software Foundation.
#
# This library is distributed in the hope that it will be useful,
# but WITHOUT ANY WARRANTY; without even the implied warranty of
# MERCHANTABILITY or FITNESS FOR A PARTICULAR PURPOSE.  See the
# GNU Lesser General Public License for more details.
#
# You should have received a copy of the License along with this library.
# If not, see <https://www.gnu.org/licenses/lgpl-3.0.html>.

import pytest

from trezorlib import cardano, device, messages
from trezorlib.exceptions import TrezorFailure

from ...common import parametrize_using_common_fixtures

pytestmark = [
    pytest.mark.altcoin,
    pytest.mark.cardano,
    pytest.mark.skip_t1,
]


@parametrize_using_common_fixtures(
    "cardano/sign_tx_stake_pool_registration.json",
    "cardano/sign_tx.json",
    "cardano/sign_tx.slip39.json",
)
def test_cardano_sign_tx(client, parameters, result):
    inputs = [cardano.parse_input(i) for i in parameters["inputs"]]
    outputs = [cardano.parse_output(o) for o in parameters["outputs"]]
    certificates = [cardano.parse_certificate(c) for c in parameters["certificates"]]
    withdrawals = [cardano.parse_withdrawal(w) for w in parameters["withdrawals"]]
    auxiliary_data = cardano.parse_auxiliary_data(parameters["auxiliary_data"])

    input_flow = parameters.get("input_flow", ())

    if parameters.get("security_checks") == "prompt":
        device.apply_settings(
            client, safety_checks=messages.SafetyCheckLevel.PromptTemporarily
        )
    else:
        device.apply_settings(client, safety_checks=messages.SafetyCheckLevel.Strict)

    with client:
        client.set_input_flow(_to_device_actions(client, input_flow))

        response = cardano.sign_tx(
            client=client,
            inputs=inputs,
            outputs=outputs,
            fee=parameters["fee"],
            ttl=parameters.get("ttl"),
            validity_interval_start=parameters.get("validity_interval_start"),
            certificates=certificates,
            withdrawals=withdrawals,
            protocol_magic=parameters["protocol_magic"],
            network_id=parameters["network_id"],
            auxiliary_data=auxiliary_data,
        )
        assert response.tx_hash.hex() == result["tx_hash"]
        assert response.serialized_tx.hex() == result["serialized_tx"]


@parametrize_using_common_fixtures(
    "cardano/sign_tx.failed.json", "cardano/sign_tx_stake_pool_registration.failed.json"
)
def test_cardano_sign_tx_failed(client, parameters, result):
    inputs = [cardano.parse_input(i) for i in parameters["inputs"]]
    outputs = [cardano.parse_output(o) for o in parameters["outputs"]]
    certificates = [cardano.parse_certificate(c) for c in parameters["certificates"]]
    withdrawals = [cardano.parse_withdrawal(w) for w in parameters["withdrawals"]]
    auxiliary_data = cardano.parse_auxiliary_data(parameters["auxiliary_data"])

    input_flow = parameters.get("input_flow", ())

    with client:
        client.set_input_flow(_to_device_actions(client, input_flow))

        with pytest.raises(TrezorFailure, match=result["error_message"]):
            cardano.sign_tx(
                client=client,
                inputs=inputs,
                outputs=outputs,
                fee=parameters["fee"],
                ttl=parameters.get("ttl"),
                validity_interval_start=parameters.get("validity_interval_start"),
                certificates=certificates,
                withdrawals=withdrawals,
                protocol_magic=parameters["protocol_magic"],
                network_id=parameters["network_id"],
<<<<<<< HEAD
=======
                auxiliary_data=auxiliary_data,
>>>>>>> 3204fd68
            )


@parametrize_using_common_fixtures("cardano/sign_tx.chunked.json")
def test_cardano_sign_tx_with_multiple_chunks(client, parameters, result):
<<<<<<< HEAD
    inputs = [cardano.create_input(i) for i in parameters["inputs"]]
    outputs = [cardano.create_output(o) for o in parameters["outputs"]]
    certificates = [cardano.create_certificate(c) for c in parameters["certificates"]]
    withdrawals = [cardano.create_withdrawal(w) for w in parameters["withdrawals"]]
=======
    inputs = [cardano.parse_input(i) for i in parameters["inputs"]]
    outputs = [cardano.parse_output(o) for o in parameters["outputs"]]
    certificates = [cardano.parse_certificate(c) for c in parameters["certificates"]]
    withdrawals = [cardano.parse_withdrawal(w) for w in parameters["withdrawals"]]
    auxiliary_data = cardano.parse_auxiliary_data(parameters["auxiliary_data"])
>>>>>>> 3204fd68

    input_flow = parameters.get("input_flow", ())

    expected_responses = [
        messages.PassphraseRequest(),
        messages.ButtonRequest(),
        messages.ButtonRequest(),
    ]
    expected_responses += [
        messages.CardanoSignedTxChunk(signed_tx_chunk=bytes.fromhex(signed_tx_chunk))
        for signed_tx_chunk in result["signed_tx_chunks"]
    ]
    expected_responses += [
        messages.CardanoSignedTx(tx_hash=bytes.fromhex(result["tx_hash"]))
    ]

    with client:
        client.set_input_flow(_to_device_actions(client, input_flow))
        client.set_expected_responses(expected_responses)

        response = cardano.sign_tx(
            client=client,
            inputs=inputs,
            outputs=outputs,
            fee=parameters["fee"],
            ttl=parameters.get("ttl"),
            validity_interval_start=parameters.get("validity_interval_start"),
            certificates=certificates,
            withdrawals=withdrawals,
<<<<<<< HEAD
            metadata=bytes.fromhex(parameters["metadata"]),
            protocol_magic=parameters["protocol_magic"],
            network_id=parameters["network_id"],
=======
            protocol_magic=parameters["protocol_magic"],
            network_id=parameters["network_id"],
            auxiliary_data=auxiliary_data,
>>>>>>> 3204fd68
        )
        assert response.tx_hash.hex() == result["tx_hash"]
        assert response.serialized_tx.hex() == result["serialized_tx"]


def _to_device_actions(client, input_flow):
    if not input_flow:
        yield

    for sequence in input_flow:
        yield
        for action in sequence:
            if action == "SWIPE":
                client.debug.swipe_up()
            elif action == "YES":
                client.debug.press_yes()
            else:
                raise ValueError("Invalid input action")<|MERGE_RESOLUTION|>--- conflicted
+++ resolved
@@ -96,27 +96,17 @@
                 withdrawals=withdrawals,
                 protocol_magic=parameters["protocol_magic"],
                 network_id=parameters["network_id"],
-<<<<<<< HEAD
-=======
                 auxiliary_data=auxiliary_data,
->>>>>>> 3204fd68
             )
 
 
 @parametrize_using_common_fixtures("cardano/sign_tx.chunked.json")
 def test_cardano_sign_tx_with_multiple_chunks(client, parameters, result):
-<<<<<<< HEAD
-    inputs = [cardano.create_input(i) for i in parameters["inputs"]]
-    outputs = [cardano.create_output(o) for o in parameters["outputs"]]
-    certificates = [cardano.create_certificate(c) for c in parameters["certificates"]]
-    withdrawals = [cardano.create_withdrawal(w) for w in parameters["withdrawals"]]
-=======
     inputs = [cardano.parse_input(i) for i in parameters["inputs"]]
     outputs = [cardano.parse_output(o) for o in parameters["outputs"]]
     certificates = [cardano.parse_certificate(c) for c in parameters["certificates"]]
     withdrawals = [cardano.parse_withdrawal(w) for w in parameters["withdrawals"]]
     auxiliary_data = cardano.parse_auxiliary_data(parameters["auxiliary_data"])
->>>>>>> 3204fd68
 
     input_flow = parameters.get("input_flow", ())
 
@@ -146,15 +136,9 @@
             validity_interval_start=parameters.get("validity_interval_start"),
             certificates=certificates,
             withdrawals=withdrawals,
-<<<<<<< HEAD
-            metadata=bytes.fromhex(parameters["metadata"]),
-            protocol_magic=parameters["protocol_magic"],
-            network_id=parameters["network_id"],
-=======
             protocol_magic=parameters["protocol_magic"],
             network_id=parameters["network_id"],
             auxiliary_data=auxiliary_data,
->>>>>>> 3204fd68
         )
         assert response.tx_hash.hex() == result["tx_hash"]
         assert response.serialized_tx.hex() == result["serialized_tx"]
