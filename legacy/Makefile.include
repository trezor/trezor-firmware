TOP_DIR       := $(dir $(abspath $(lastword $(MAKEFILE_LIST))))
TOOLCHAIN_DIR ?= $(TOP_DIR)vendor/libopencm3

ifneq ($(V),1)
Q := @
endif

PYTHON ?= python

ifeq ($(EMULATOR),1)
CC       ?= gcc
LD       := $(CC)
OBJCOPY  := objcopy
OBJDUMP  := objdump
AR       := ar
AS       := as

OPTFLAGS ?= -O3
DBGFLAGS ?= -g3 -ggdb3
CPUFLAGS ?=
FPUFLAGS ?=
else
PREFIX   ?= arm-none-eabi-
CC       := $(PREFIX)gcc
LD       := $(PREFIX)gcc
OBJCOPY  := $(PREFIX)objcopy
OBJDUMP  := $(PREFIX)objdump
AR       := $(PREFIX)ar
AS       := $(PREFIX)as
OPENOCD  := openocd -f interface/stlink-v2.cfg -c "transport select hla_swd" -f target/stm32f2x.cfg
GDB      := $(PREFIX)gdb --nx -ex 'set remotetimeout unlimited' -ex 'set confirm off' -ex 'target remote 127.0.0.1:3333' -ex 'monitor reset halt'

OPTFLAGS ?= -O3
DBGFLAGS ?= -g -DNDEBUG
CPUFLAGS ?= -mcpu=cortex-m3 -mthumb
FPUFLAGS ?= -msoft-float
endif

CFLAGS   += $(OPTFLAGS) \
            $(DBGFLAGS) \
            -std=gnu11 \
            -W \
            -Wall \
            -Wextra \
            -Wimplicit-function-declaration \
            -Wredundant-decls \
            -Wstrict-prototypes \
            -Wundef \
            -Wshadow \
            -Wpointer-arith \
            -Wformat \
            -Wreturn-type \
            -Wsign-compare \
            -Wmultichar \
            -Wformat-nonliteral \
            -Winit-self \
            -Wuninitialized \
            -Wformat-security \
            -Werror \
            -fno-common \
            -fno-exceptions \
            -fvisibility=internal \
            -ffunction-sections \
            -fdata-sections \
            -fstack-protector-all \
            $(CPUFLAGS) \
            $(FPUFLAGS) \
            -DSTM32F2 \
            -DCONFIDENTIAL='__attribute__((section("confidential")))' \
            -DRAND_PLATFORM_INDEPENDENT=1 \
            -I$(TOOLCHAIN_DIR)/include \
            -I$(TOP_DIR) \
            -I$(TOP_DIR)gen \
            -I$(TOP_DIR)vendor/trezor-crypto \
            -I$(TOP_DIR)vendor/QR-Code-generator/c \
            -I$(TOP_DIR)vendor/trezor-storage

LDFLAGS  += -L$(TOP_DIR) \
            $(DBGFLAGS) \
            $(CPUFLAGS) \
            $(FPUFLAGS)

ifeq ($(EMULATOR),1)
CFLAGS   += -DEMULATOR=1

CFLAGS   += -include $(TOP_DIR)emulator/emulator.h
CFLAGS   += -include stdio.h

LDFLAGS  += -L$(TOP_DIR)emulator

LDLIBS   += -ltrezor -lemulator
LIBDEPS  += $(TOP_DIR)/libtrezor.a $(TOP_DIR)emulator/libemulator.a

<<<<<<< HEAD
ifdef PIZERO
CFLAGS   += -DPIZERO=1
LDFLAGS  += -L$(TOP_DIR)emulator/pizero
LIBDEPS  += $(TOP_DIR)emulator/pizero/libpizero.a
LDLIBS   += -lpizero -lbcm2835 -pthread
endif

ifeq ($(HEADLESS),1)
CFLAGS   += -DHEADLESS=1
else
CFLAGS   += -DHEADLESS=0

=======
>>>>>>> 3c19e316
CFLAGS   += $(shell pkg-config --cflags sdl2)
LDLIBS   += $(shell pkg-config --libs sdl2)

ifdef RANDOM_DEV_FILE
CFLAGS += -DRANDOM_DEV_FILE=\"$(RANDOM_DEV_FILE)\"
endif

else
ifdef APPVER
CFLAGS   += -DAPPVER=$(APPVER)
LDSCRIPT  = $(TOP_DIR)/memory_app_$(APPVER).ld
else
LDSCRIPT  = $(TOP_DIR)/memory.ld
endif

CFLAGS   += -DEMULATOR=0

LDFLAGS  += --static \
            -Wl,--start-group \
            -lc \
            -lgcc \
            -lnosys \
            -Wl,--end-group \
            -L$(TOOLCHAIN_DIR)/lib \
            -T$(LDSCRIPT) \
            -nostartfiles \
            -Wl,--gc-sections

LDLIBS   += -ltrezor
LIBDEPS  += $(TOP_DIR)/libtrezor.a

LDLIBS   += -lopencm3_stm32f2
LIBDEPS  += $(TOOLCHAIN_DIR)/lib/libopencm3_stm32f2.a
endif

ifeq ($(BITCOIN_ONLY), 1)
CFLAGS += -DBITCOIN_ONLY=1
CFLAGS += -DU2F_ENABLED=0
else
CFLAGS += -DBITCOIN_ONLY=0
CFLAGS += -DU2F_ENABLED=1
endif

ifeq ($(MEMORY_PROTECT), 0)
CFLAGS += -DMEMORY_PROTECT=0
$(info MEMORY_PROTECT=0)
else
CFLAGS += -DMEMORY_PROTECT=1
$(info MEMORY_PROTECT=1)
endif

ifeq ($(DEBUG_RNG), 1)
CFLAGS += -DDEBUG_RNG=1
else
CFLAGS += -DDEBUG_RNG=0
endif

all: $(NAME).bin

openocd:
	$(OPENOCD)

gdb_bootloader: bootloader/bootloader.elf
	$(GDB) $<

gdb_firmware: firmware/trezor.elf
	$(GDB) $<

flash: $(NAME).bin
	$(OPENOCD) -c "init; reset halt; flash write_image erase $(NAME).bin 0x8000000; exit"

upload: sign
	trezorctl firmware_update -f $(NAME).bin -s

sign: $(NAME).bin
	$(PYTHON) ../bootloader/firmware_sign.py -f $(NAME).bin

release: $(NAME).bin
	$(PYTHON) ../bootloader/firmware_sign.py -f $(NAME).bin
	cp $(NAME).bin $(NAME)-$(APPVER).bin
	chmod -x $(NAME)-$(APPVER).bin
	xxd -p $(NAME)-$(APPVER).bin | tr -d '\n' > $(NAME)-$(APPVER).bin.hex

$(NAME).bin: $(NAME).elf
	@printf "  OBJCOPY $@\n"
	$(Q)$(OBJCOPY) -Obinary $(NAME).elf $(NAME).bin

$(NAME).hex: $(NAME).elf
	@printf "  OBJCOPY $@\n"
	$(Q)$(OBJCOPY) -Oihex $(NAME).elf $(NAME).hex

$(NAME).srec: $(NAME).elf
	@printf "  OBJCOPY $@\n"
	$(Q)$(OBJCOPY) -Osrec $(NAME).elf $(NAME).srec

$(NAME).list: $(NAME).elf
	@printf "  OBJDUMP $@\n"
	$(Q)$(OBJDUMP) -S $(NAME).elf > $(NAME).list

$(NAME).elf: $(OBJS) $(LDSCRIPT) $(LIBDEPS)
	@printf "  LD      $@\n"
	$(Q)$(LD) -o $(NAME).elf $(OBJS) $(LDLIBS) $(LDFLAGS)

%.o: %.s Makefile
	@printf "  AS      $@\n"
	$(Q)$(AS) $(CPUFLAGS) -o $@ $<

%.o: %.c Makefile
	@printf "  CC      $@\n"
	$(Q)$(CC) $(CFLAGS) -MMD -MP -o $@ -c $<

%.small.o: %.c Makefile
	@printf "  CC      $@\n"
	$(Q)$(CC) $(CFLAGS) -MMD -MP -o $@ -c $<

%.d: %.c Makefile
	@printf "  DEP     $@\n"
	$(Q)$(CC) $(CFLAGS) -MM -MP -MG -o $@ $<

%.small.d: %.c Makefile
	@printf "  DEP     $@\n"
	$(Q)$(CC) $(CFLAGS) -MM -MP -MG -o $@ $<

clean::
	rm -f $(OBJS)
	rm -f *.a
	rm -f *.bin
	rm -f *.d
	rm -f *.elf
	rm -f *.hex
	rm -f *.list
	rm -f *.log
	rm -f *.srec

-include $(OBJS:.o=.d)<|MERGE_RESOLUTION|>--- conflicted
+++ resolved
@@ -91,7 +91,6 @@
 LDLIBS   += -ltrezor -lemulator
 LIBDEPS  += $(TOP_DIR)/libtrezor.a $(TOP_DIR)emulator/libemulator.a
 
-<<<<<<< HEAD
 ifdef PIZERO
 CFLAGS   += -DPIZERO=1
 LDFLAGS  += -L$(TOP_DIR)emulator/pizero
@@ -104,8 +103,6 @@
 else
 CFLAGS   += -DHEADLESS=0
 
-=======
->>>>>>> 3c19e316
 CFLAGS   += $(shell pkg-config --cflags sdl2)
 LDLIBS   += $(shell pkg-config --libs sdl2)
 
