TOP_DIR       := $(dir $(abspath $(lastword $(MAKEFILE_LIST))))
TOOLCHAIN_DIR ?= $(TOP_DIR)vendor/libopencm3

ifneq ($(V),1)
Q := @
endif

PYTHON ?= python

ifeq ($(EMULATOR),1)
CC       ?= gcc
LD       := $(CC)
OBJCOPY  := objcopy
OBJDUMP  := objdump
AR       := ar
AS       := as

OPTFLAGS ?= -O3
DBGFLAGS ?= -g3 -ggdb3
CPUFLAGS ?=
FPUFLAGS ?=
else
PREFIX   ?= arm-none-eabi-
CC       := $(PREFIX)gcc
LD       := $(PREFIX)gcc
OBJCOPY  := $(PREFIX)objcopy
OBJDUMP  := $(PREFIX)objdump
AR       := $(PREFIX)ar
AS       := $(PREFIX)as
OPENOCD  := openocd -f interface/stlink-v2.cfg -c "transport select hla_swd" -f target/stm32f2x.cfg
GDB      := $(PREFIX)gdb --nx -ex 'set remotetimeout unlimited' -ex 'set confirm off' -ex 'target remote 127.0.0.1:3333' -ex 'monitor reset halt'

OPTFLAGS ?= -O3
DBGFLAGS ?= -g -DNDEBUG
CPUFLAGS ?= -mcpu=cortex-m3 -mthumb
FPUFLAGS ?= -msoft-float
endif

CFLAGS   += $(OPTFLAGS) \
            $(DBGFLAGS) \
            -std=gnu11 \
            -W \
            -Wall \
            -Wextra \
            -Wimplicit-function-declaration \
            -Wredundant-decls \
            -Wstrict-prototypes \
            -Wundef \
            -Wshadow \
            -Wpointer-arith \
            -Wformat \
            -Wreturn-type \
            -Wsign-compare \
            -Wmultichar \
            -Wformat-nonliteral \
            -Winit-self \
            -Wuninitialized \
            -Wformat-security \
            -Wno-missing-braces \
            -Werror \
            -fno-common \
            -fno-exceptions \
            -fvisibility=internal \
            -ffunction-sections \
            -fdata-sections \
            -fstack-protector-all \
            $(CPUFLAGS) \
            $(FPUFLAGS) \
            -DSTM32F2 \
            -DCONFIDENTIAL='__attribute__((section("confidential")))' \
            -DRAND_PLATFORM_INDEPENDENT=1 \
            -I$(TOOLCHAIN_DIR)/include \
            -I$(TOP_DIR) \
            -I$(TOP_DIR)gen \
            -I$(TOP_DIR)vendor/trezor-crypto \
            -I$(TOP_DIR)vendor/QR-Code-generator/c \
            -I$(TOP_DIR)vendor/trezor-storage

LDFLAGS  += -L$(TOP_DIR) \
            $(DBGFLAGS) \
            $(CPUFLAGS) \
            $(FPUFLAGS)

ifeq ($(EMULATOR),1)
CFLAGS   += -DEMULATOR=1

CFLAGS   += -include $(TOP_DIR)emulator/emulator.h
CFLAGS   += -include stdio.h

LDFLAGS  += -L$(TOP_DIR)emulator

LDLIBS   += -ltrezor -lemulator
LIBDEPS  += $(TOP_DIR)/libtrezor.a $(TOP_DIR)emulator/libemulator.a

<<<<<<< HEAD
ifdef PIZERO
CFLAGS   += -DPIZERO=1
LDFLAGS  += -L$(TOP_DIR)emulator/pizero
LIBDEPS  += $(TOP_DIR)emulator/pizero/libpizero.a
LDLIBS   += -lpizero -lbcm2835 -pthread
endif

CFLAGS   += $(shell pkg-config --cflags sdl2)
LDLIBS   += $(shell pkg-config --libs sdl2)
=======
CFLAGS   += $(shell pkg-config --cflags sdl2 SDL2_image)
LDLIBS   += $(shell pkg-config --libs sdl2 SDL2_image)
>>>>>>> 63ebb8cc

ifdef RANDOM_DEV_FILE
CFLAGS += -DRANDOM_DEV_FILE=\"$(RANDOM_DEV_FILE)\"
endif

else
ifdef APPVER
CFLAGS   += -DAPPVER=$(APPVER)
LDSCRIPT  = $(TOP_DIR)/memory_app_$(APPVER).ld
else
LDSCRIPT  = $(TOP_DIR)/memory.ld
endif

CFLAGS   += -DEMULATOR=0

LDFLAGS  += --static \
            -Wl,--start-group \
            -lc \
            -lgcc \
            -lnosys \
            -Wl,--end-group \
            -L$(TOOLCHAIN_DIR)/lib \
            -T$(LDSCRIPT) \
            -nostartfiles \
            -Wl,--gc-sections

LDLIBS   += -ltrezor
LIBDEPS  += $(TOP_DIR)/libtrezor.a

LDLIBS   += -lopencm3_stm32f2
LIBDEPS  += $(TOOLCHAIN_DIR)/lib/libopencm3_stm32f2.a
endif

ifeq ($(BITCOIN_ONLY), 1)
CFLAGS += -DBITCOIN_ONLY=1
CFLAGS += -DU2F_ENABLED=0
else
CFLAGS += -DBITCOIN_ONLY=0
CFLAGS += -DU2F_ENABLED=1
endif

ifeq ($(MEMORY_PROTECT), 0)
CFLAGS   += -DMEMORY_PROTECT=0
CPUFLAGS += -DMEMORY_PROTECT=0
$(info MEMORY_PROTECT=0)
else
CFLAGS   += -DMEMORY_PROTECT=1
CPUFLAGS += -DMEMORY_PROTECT=1
$(info MEMORY_PROTECT=1)
endif

ifeq ($(DEBUG_RNG), 1)
CFLAGS += -DDEBUG_RNG=1
else
CFLAGS += -DDEBUG_RNG=0
endif

all: $(NAME).bin

openocd:
	$(OPENOCD)

gdb_bootloader: bootloader/bootloader.elf
	$(GDB) $<

gdb_firmware: firmware/trezor.elf
	$(GDB) $<

flash: $(NAME).bin
	$(OPENOCD) -c "init; reset halt; flash write_image erase $(NAME).bin 0x8000000; exit"

upload: sign
	trezorctl firmware_update -f $(NAME).bin -s

sign: $(NAME).bin
	$(PYTHON) ../bootloader/firmware_sign.py -f $(NAME).bin

release: $(NAME).bin
	$(PYTHON) ../bootloader/firmware_sign.py -f $(NAME).bin
	cp $(NAME).bin $(NAME)-$(APPVER).bin
	chmod -x $(NAME)-$(APPVER).bin
	xxd -p $(NAME)-$(APPVER).bin | tr -d '\n' > $(NAME)-$(APPVER).bin.hex

$(NAME).bin: $(NAME).elf
	@printf "  OBJCOPY $@\n"
	$(Q)$(OBJCOPY) -Obinary $(NAME).elf $(NAME).bin

$(NAME).hex: $(NAME).elf
	@printf "  OBJCOPY $@\n"
	$(Q)$(OBJCOPY) -Oihex $(NAME).elf $(NAME).hex

$(NAME).srec: $(NAME).elf
	@printf "  OBJCOPY $@\n"
	$(Q)$(OBJCOPY) -Osrec $(NAME).elf $(NAME).srec

$(NAME).list: $(NAME).elf
	@printf "  OBJDUMP $@\n"
	$(Q)$(OBJDUMP) -S $(NAME).elf > $(NAME).list

$(NAME).elf: $(OBJS) $(LDSCRIPT) $(LIBDEPS)
	@printf "  LD      $@\n"
	$(Q)$(LD) -o $(NAME).elf $(OBJS) $(LDLIBS) $(LDFLAGS)

%.o: %.S Makefile
	@printf "  AS      $@\n"
	$(Q)$(CC) $(CPUFLAGS) -o $@ -c $<

%.o: %.c Makefile
	@printf "  CC      $@\n"
	$(Q)$(CC) $(CFLAGS) -MMD -MP -o $@ -c $<

%.small.o: %.c Makefile
	@printf "  CC      $@\n"
	$(Q)$(CC) $(CFLAGS) -MMD -MP -o $@ -c $<

%.d: %.c Makefile
	@printf "  DEP     $@\n"
	$(Q)$(CC) $(CFLAGS) -MM -MP -MG -o $@ $<

%.small.d: %.c Makefile
	@printf "  DEP     $@\n"
	$(Q)$(CC) $(CFLAGS) -MM -MP -MG -o $@ $<

clean::
	rm -f $(OBJS)
	rm -f *.a
	rm -f *.bin
	rm -f *.d
	rm -f *.elf
	rm -f *.hex
	rm -f *.list
	rm -f *.log
	rm -f *.srec

-include $(OBJS:.o=.d)<|MERGE_RESOLUTION|>--- conflicted
+++ resolved
@@ -92,7 +92,6 @@
 LDLIBS   += -ltrezor -lemulator
 LIBDEPS  += $(TOP_DIR)/libtrezor.a $(TOP_DIR)emulator/libemulator.a
 
-<<<<<<< HEAD
 ifdef PIZERO
 CFLAGS   += -DPIZERO=1
 LDFLAGS  += -L$(TOP_DIR)emulator/pizero
@@ -100,12 +99,8 @@
 LDLIBS   += -lpizero -lbcm2835 -pthread
 endif
 
-CFLAGS   += $(shell pkg-config --cflags sdl2)
-LDLIBS   += $(shell pkg-config --libs sdl2)
-=======
 CFLAGS   += $(shell pkg-config --cflags sdl2 SDL2_image)
 LDLIBS   += $(shell pkg-config --libs sdl2 SDL2_image)
->>>>>>> 63ebb8cc
 
 ifdef RANDOM_DEV_FILE
 CFLAGS += -DRANDOM_DEV_FILE=\"$(RANDOM_DEV_FILE)\"
