--- conflicted
+++ resolved
@@ -26,11 +26,7 @@
 # produces also all of $(PROTO_HEADERS)
 messages.pb.h: $(PROTO_COMPILED) $(PROTO_OPTIONS)
 	@printf "  NANOPB  $@\n"
-<<<<<<< HEAD
-	$(Q)$(PYTHON) ../../vendor/nanopb/generator/nanopb_generator.py $< \
-=======
 	$(Q)nanopb_generator $(PROTO_COMPILED) \
->>>>>>> 24bb4016
 		-L '#include "%s"' \
 		-T -D . \
 		-s "mangle_names:M_FLATTEN"
