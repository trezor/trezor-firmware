--- conflicted
+++ resolved
@@ -508,8 +508,6 @@
   return 1;
 }
 
-<<<<<<< HEAD
-=======
 static bool check_cointype(const CoinInfo *coin, uint32_t slip44, bool full) {
 #if BITCOIN_ONLY
   (void)full;
@@ -526,7 +524,6 @@
   return coin->coin_type == slip44;
 }
 
->>>>>>> 0d5f0066
 bool coin_known_path_check(const CoinInfo *coin, InputScriptType script_type,
                            uint32_t address_n_count, const uint32_t *address_n,
                            bool full) {
@@ -534,23 +531,14 @@
   // m/44' : BIP44 Legacy
   // m / purpose' / coin_type' / account' / change / address_index
   if (address_n_count > 0 && address_n[0] == (0x80000000 + 44)) {
-<<<<<<< HEAD
-    valid &= (script_type == InputScriptType_SPENDADDRESS);
-=======
->>>>>>> 0d5f0066
     if (full) {
       valid &= (address_n_count == 5);
     } else {
       valid &= (address_n_count >= 2);
     }
-<<<<<<< HEAD
-    valid &= (address_n[1] == coin->coin_type);
-    if (full) {
-=======
     valid &= check_cointype(coin, address_n[1], full);
     if (full) {
       valid &= (script_type == InputScriptType_SPENDADDRESS);
->>>>>>> 0d5f0066
       valid &= (address_n[2] & 0x80000000) == 0x80000000;
       valid &= (address_n[3] & 0x80000000) == 0;
       valid &= (address_n[4] & 0x80000000) == 0;
@@ -561,13 +549,8 @@
   // m/45' - BIP45 Copay Abandoned Multisig P2SH
   // m / purpose' / cosigner_index / change / address_index
   if (address_n_count > 0 && address_n[0] == (0x80000000 + 45)) {
-<<<<<<< HEAD
-    valid &= (script_type == InputScriptType_SPENDMULTISIG);
-    if (full) {
-=======
     if (full) {
       valid &= (script_type == InputScriptType_SPENDMULTISIG);
->>>>>>> 0d5f0066
       valid &= (address_n_count == 4);
       valid &= (address_n[1] & 0x80000000) == 0;
       valid &= (address_n[2] & 0x80000000) == 0;
@@ -581,27 +564,16 @@
   // Electrum:
   // m / purpose' / coin_type' / account' / type' / change / address_index
   if (address_n_count > 0 && address_n[0] == (0x80000000 + 48)) {
-<<<<<<< HEAD
-    valid &= (script_type == InputScriptType_SPENDMULTISIG) ||
-             (script_type == InputScriptType_SPENDP2SHWITNESS) ||
-             (script_type == InputScriptType_SPENDWITNESS);
-=======
->>>>>>> 0d5f0066
     if (full) {
       valid &= (address_n_count == 5) || (address_n_count == 6);
     } else {
       valid &= (address_n_count >= 2);
     }
-<<<<<<< HEAD
-    valid &= (address_n[1] == coin->coin_type);
-    if (full) {
-=======
     valid &= check_cointype(coin, address_n[1], full);
     if (full) {
       valid &= (script_type == InputScriptType_SPENDMULTISIG) ||
                (script_type == InputScriptType_SPENDP2SHWITNESS) ||
                (script_type == InputScriptType_SPENDWITNESS);
->>>>>>> 0d5f0066
       valid &= (address_n[2] & 0x80000000) == 0x80000000;
       valid &= (address_n[4] & 0x80000000) == 0;
     }
@@ -611,24 +583,15 @@
   // m/49' : BIP49 SegWit
   // m / purpose' / coin_type' / account' / change / address_index
   if (address_n_count > 0 && address_n[0] == (0x80000000 + 49)) {
-<<<<<<< HEAD
-    valid &= (script_type == InputScriptType_SPENDP2SHWITNESS);
-=======
->>>>>>> 0d5f0066
     valid &= coin->has_segwit;
     if (full) {
       valid &= (address_n_count == 5);
     } else {
       valid &= (address_n_count >= 2);
     }
-<<<<<<< HEAD
-    valid &= (address_n[1] == coin->coin_type);
-    if (full) {
-=======
     valid &= check_cointype(coin, address_n[1], full);
     if (full) {
       valid &= (script_type == InputScriptType_SPENDP2SHWITNESS);
->>>>>>> 0d5f0066
       valid &= (address_n[2] & 0x80000000) == 0x80000000;
       valid &= (address_n[3] & 0x80000000) == 0;
       valid &= (address_n[4] & 0x80000000) == 0;
@@ -639,10 +602,6 @@
   // m/84' : BIP84 Native SegWit
   // m / purpose' / coin_type' / account' / change / address_index
   if (address_n_count > 0 && address_n[0] == (0x80000000 + 84)) {
-<<<<<<< HEAD
-    valid &= (script_type == InputScriptType_SPENDWITNESS);
-=======
->>>>>>> 0d5f0066
     valid &= coin->has_segwit;
     valid &= coin->bech32_prefix != NULL;
     if (full) {
@@ -650,14 +609,9 @@
     } else {
       valid &= (address_n_count >= 2);
     }
-<<<<<<< HEAD
-    valid &= (address_n[1] == coin->coin_type);
-    if (full) {
-=======
     valid &= check_cointype(coin, address_n[1], full);
     if (full) {
       valid &= (script_type == InputScriptType_SPENDWITNESS);
->>>>>>> 0d5f0066
       valid &= (address_n[2] & 0x80000000) == 0x80000000;
       valid &= (address_n[3] & 0x80000000) == 0;
       valid &= (address_n[4] & 0x80000000) == 0;
