APPVER = 1.8.0

NAME  = trezor

SECP256K1_ZKP ?= 1


ifeq ($(SECP256K1_ZKP),1)
CFLAGS   += -DUSE_SECP256K1_ZKP
CFLAGS   += -DUSE_SECP256K1_ZKP_ECDSA
ifndef PIZERO
ifeq ($(EMULATOR),1)
ifdef PIZERO
CFLAGS += -DSECP256K1_CONTEXT_SIZE=184
else
CFLAGS += -DSECP256K1_CONTEXT_SIZE=208
endif
else
CFLAGS += -DSECP256K1_CONTEXT_SIZE=180
OBJS += field_10x26_arm.o
endif
endif
ZKP_CFLAGS = \
	-DUSE_ASM_ARM \
<<<<<<< HEAD
	-DUSE_NUM_NONE \
	-DUSE_FIELD_INV_BUILTIN \
	-DUSE_SCALAR_INV_BUILTIN \
	-DUSE_FIELD_10X26 \
	-DUSE_SCALAR_8X32 \
	-DUSE_ECMULT_STATIC_PRECOMPUTATION \
=======
	-DUSE_EXTERNAL_ASM \
>>>>>>> 0d87b55b
	-DUSE_EXTERNAL_DEFAULT_CALLBACKS \
	-DECMULT_GEN_PREC_BITS=4 \
	-DECMULT_WINDOW_SIZE=8 \
	-DENABLE_MODULE_GENERATOR \
	-DENABLE_MODULE_RECOVERY \
	-DENABLE_MODULE_SCHNORRSIG \
	-DENABLE_MODULE_EXTRAKEYS

ifndef PIZERO
ZKP_CFLAGS += -DUSE_EXTERNAL_ASM
endif

OBJS += secp256k1-zkp.o
OBJS += precomputed_ecmult.o
OBJS += precomputed_ecmult_gen.o
OBJS += ../vendor/trezor-crypto/zkp_bip340.o
OBJS += ../vendor/trezor-crypto/zkp_context.o
OBJS += ../vendor/trezor-crypto/zkp_ecdsa.o
endif

ifeq ($(EMULATOR),1)
  ifdef PIZERO
      OBJS += usb.o
  else
      OBJS += udp.o
  endif
else
OBJS += usb.o
OBJS += bl_check.o
OBJS += otp.o
OBJS += header.o
endif

OBJS += messages.o
OBJS += config.o
OBJS += trezor.o
OBJS += pinmatrix.o
OBJS += fsm.o
OBJS += coins.o
OBJS += coin_info.o
OBJS += transaction.o
OBJS += protect.o
OBJS += layout2.o
OBJS += recovery.o
OBJS += reset.o
OBJS += signing.o
OBJS += crypto.o

ifneq ($(BITCOIN_ONLY),1)
OBJS += u2f.o
OBJS += ethereum.o
OBJS += ethereum_tokens.o
OBJS += nem2.o
OBJS += nem_mosaics.o
OBJS += stellar.o
endif

OBJS += debug.o

OBJS += ../vendor/trezor-crypto/address.o
OBJS += ../vendor/trezor-crypto/bignum.o
OBJS += ../vendor/trezor-crypto/ecdsa.o
OBJS += ../vendor/trezor-crypto/curves.o
OBJS += ../vendor/trezor-crypto/secp256k1.o
OBJS += ../vendor/trezor-crypto/nist256p1.o
OBJS += ../vendor/trezor-crypto/hmac_drbg.o
OBJS += ../vendor/trezor-crypto/rfc6979.o
OBJS += ../vendor/trezor-crypto/rand.o
OBJS += ../vendor/trezor-crypto/memzero.o

OBJS += ../vendor/trezor-crypto/ed25519-donna/curve25519-donna-32bit.o
OBJS += ../vendor/trezor-crypto/ed25519-donna/curve25519-donna-helpers.o
OBJS += ../vendor/trezor-crypto/ed25519-donna/modm-donna-32bit.o
OBJS += ../vendor/trezor-crypto/ed25519-donna/ed25519-donna-basepoint-table.o
OBJS += ../vendor/trezor-crypto/ed25519-donna/ed25519-donna-32bit-tables.o
OBJS += ../vendor/trezor-crypto/ed25519-donna/ed25519-donna-impl-base.o
OBJS += ../vendor/trezor-crypto/ed25519-donna/ed25519.o
OBJS += ../vendor/trezor-crypto/ed25519-donna/curve25519-donna-scalarmult-base.o
OBJS += ../vendor/trezor-crypto/ed25519-donna/ed25519-sha3.o
OBJS += ../vendor/trezor-crypto/ed25519-donna/ed25519-keccak.o

OBJS += ../vendor/trezor-crypto/hmac.o
OBJS += ../vendor/trezor-crypto/bip32.o
OBJS += ../vendor/trezor-crypto/bip39.o
OBJS += ../vendor/trezor-crypto/bip39_english.o
OBJS += ../vendor/trezor-crypto/pbkdf2.o
OBJS += ../vendor/trezor-crypto/base32.o
OBJS += ../vendor/trezor-crypto/base58.o
OBJS += ../vendor/trezor-crypto/segwit_addr.o

OBJS += ../vendor/trezor-crypto/ripemd160.o
OBJS += ../vendor/trezor-crypto/sha2.o
OBJS += ../vendor/trezor-crypto/sha3.o
OBJS += ../vendor/trezor-crypto/blake256.o
OBJS += ../vendor/trezor-crypto/blake2b.o
OBJS += ../vendor/trezor-crypto/blake2s.o
OBJS += ../vendor/trezor-crypto/groestl.o
OBJS += ../vendor/trezor-crypto/hasher.o

OBJS += ../vendor/trezor-crypto/aes/aescrypt.o
OBJS += ../vendor/trezor-crypto/aes/aeskey.o
OBJS += ../vendor/trezor-crypto/aes/aestab.o
OBJS += ../vendor/trezor-crypto/aes/aes_modes.o

OBJS += ../vendor/trezor-crypto/chacha20poly1305/chacha20poly1305.o
OBJS += ../vendor/trezor-crypto/chacha20poly1305/chacha_merged.o
OBJS += ../vendor/trezor-crypto/chacha20poly1305/poly1305-donna.o
OBJS += ../vendor/trezor-crypto/chacha20poly1305/rfc7539.o

OBJS += ../vendor/trezor-crypto/nem.o

OBJS += ../vendor/QR-Code-generator/c/qrcodegen.o

OBJS += ../vendor/trezor-storage/storage.o
OBJS += ../vendor/trezor-storage/norcow.o

OBJS += ../vendor/nanopb/pb_common.o
OBJS += ../vendor/nanopb/pb_decode.o
OBJS += ../vendor/nanopb/pb_encode.o

OBJS += protob/messages.pb.o
OBJS += protob/messages-bitcoin.pb.o
OBJS += protob/messages-common.pb.o
OBJS += protob/messages-crypto.pb.o
OBJS += protob/messages-debug.pb.o
OBJS += protob/messages-management.pb.o

ifneq ($(BITCOIN_ONLY),1)
OBJS += ../vendor/trezor-crypto/cash_addr.o
OBJS += protob/messages-ethereum.pb.o
OBJS += protob/messages-nem.pb.o
OBJS += protob/messages-stellar.pb.o
endif

OPTFLAGS ?= -Os

../vendor/trezor-crypto/bip32.o: OPTFLAGS = -O3
../vendor/trezor-crypto/bip39.o: OPTFLAGS = -O3
../vendor/trezor-crypto/ecdsa.o: OPTFLAGS = -O3
../vendor/trezor-crypto/sha2.o: OPTFLAGS = -O3
../vendor/trezor-crypto/secp256k1.o: OPTFLAGS = -O3

include ../Makefile.include


CFLAGS += -Wno-sequence-point
CFLAGS += -I../vendor/nanopb -Iprotob -DPB_FIELD_16BIT=1 -DPB_ENCODE_ARRAYS_UNPACKED=1 -DPB_VALIDATE_UTF8=1
CFLAGS += -DSCM_REVISION='"$(shell git rev-parse HEAD | sed 's:\(..\):\\x\1:g')"'
CFLAGS += -DUSE_MONERO=0
ifneq ($(BITCOIN_ONLY),1)
CFLAGS += -DUSE_ETHEREUM=1
CFLAGS += -DUSE_NEM=1
MAKO_RENDER_FLAG =
else
CFLAGS += -DUSE_ETHEREUM=0
CFLAGS += -DUSE_NEM=0
MAKO_RENDER_FLAG = --bitcoin-only
endif

%:: %.mako defs
	@printf "  MAKO    $@\n"
	$(Q)$(PYTHON) ../vendor/trezor-common/tools/cointool.py render $(MAKO_RENDER_FLAG) $@.mako

bl_data.h: bl_data.py bootloader.dat
	@printf "  PYTHON  bl_data.py\n"
	$(Q)$(PYTHON) bl_data.py

header.o: version.h

clean::
	rm -f bl_data.h
	find -maxdepth 1 -name "*.mako" | sed 's/.mako$$//' | xargs rm -f<|MERGE_RESOLUTION|>--- conflicted
+++ resolved
@@ -11,7 +11,7 @@
 ifndef PIZERO
 ifeq ($(EMULATOR),1)
 ifdef PIZERO
-CFLAGS += -DSECP256K1_CONTEXT_SIZE=184
+CFLAGS += -DSECP256K1_CONTEXT_SIZE=180
 else
 CFLAGS += -DSECP256K1_CONTEXT_SIZE=208
 endif
@@ -22,16 +22,6 @@
 endif
 ZKP_CFLAGS = \
 	-DUSE_ASM_ARM \
-<<<<<<< HEAD
-	-DUSE_NUM_NONE \
-	-DUSE_FIELD_INV_BUILTIN \
-	-DUSE_SCALAR_INV_BUILTIN \
-	-DUSE_FIELD_10X26 \
-	-DUSE_SCALAR_8X32 \
-	-DUSE_ECMULT_STATIC_PRECOMPUTATION \
-=======
-	-DUSE_EXTERNAL_ASM \
->>>>>>> 0d87b55b
 	-DUSE_EXTERNAL_DEFAULT_CALLBACKS \
 	-DECMULT_GEN_PREC_BITS=4 \
 	-DECMULT_WINDOW_SIZE=8 \
