#define VERSION_MAJOR 1
#define VERSION_MINOR 10
<<<<<<< HEAD
#define VERSION_PATCH 0

#define VERSION_MAJOR_CHAR "\x01"
#define VERSION_MINOR_CHAR "\x0A"
#define VERSION_PATCH_CHAR "\x00"
=======
#define VERSION_PATCH 1

#define VERSION_MAJOR_CHAR "\x01"
#define VERSION_MINOR_CHAR "\x0A"
#define VERSION_PATCH_CHAR "\x01"
>>>>>>> 3204fd68
<|MERGE_RESOLUTION|>--- conflicted
+++ resolved
@@ -1,15 +1,7 @@
 #define VERSION_MAJOR 1
 #define VERSION_MINOR 10
-<<<<<<< HEAD
-#define VERSION_PATCH 0
-
-#define VERSION_MAJOR_CHAR "\x01"
-#define VERSION_MINOR_CHAR "\x0A"
-#define VERSION_PATCH_CHAR "\x00"
-=======
 #define VERSION_PATCH 1
 
 #define VERSION_MAJOR_CHAR "\x01"
 #define VERSION_MINOR_CHAR "\x0A"
-#define VERSION_PATCH_CHAR "\x01"
->>>>>>> 3204fd68
+#define VERSION_PATCH_CHAR "\x01"