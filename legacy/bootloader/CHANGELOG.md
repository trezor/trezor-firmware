--- conflicted
+++ resolved
@@ -7,12 +7,9 @@
 ## 1.10.0 [unreleased]
 
 ### Added
-<<<<<<< HEAD
 - "Stay in bootloader" flag.
-=======
 - "Stay in bootloader" flag.  [#1461]
 - Soft-reset (reboots itself after firmware installation).
->>>>>>> 3204fd68
 
 ### Changed
 - Use Trezor instead of TREZOR.
