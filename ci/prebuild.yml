--- conflicted
+++ resolved
@@ -35,14 +35,6 @@
   script:
     - nix-shell --run "pipenv run make gen_check"
 
-<<<<<<< HEAD
-#release commit messages prebuild:
-#  stage: prebuild
-#  only:
-#    - /^release\//
-#  script:
-#    - nix-shell --run "ci/check_release_commit_messages.sh"
-=======
 release commit messages prebuild:
   stage: prebuild
   before_script: []  # nothing needed
@@ -56,5 +48,4 @@
       # We want this to run on gitlab.com/satoshilabs/trezor/trezor-firmware only.
       - $CI_PROJECT_PATH_SLUG == 'satoshilabs-trezor-trezor-firmware'
   script:
-    - nix-shell --run "ci/check_release_commit_messages.sh"
->>>>>>> 0d5f0066
+    - nix-shell --run "ci/check_release_commit_messages.sh"