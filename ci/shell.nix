--- conflicted
+++ resolved
@@ -1,16 +1,6 @@
 { fullDeps ? false
 , hardwareTest ? false
  }:
-<<<<<<< HEAD
-
-# the last successful build of nixpkgs-unstable as of 2021-03-25
-with import (builtins.fetchTarball {
-  url = "https://github.com/NixOS/nixpkgs/archive/c0e881852006b132236cbf0301bd1939bb50867e.tar.gz";
-  sha256 = "0fy7z7yxk5n7yslsvx5cyc6h21qwi4bhxf3awhirniszlbvaazy2";
-})
-{ };
-=======
->>>>>>> 3204fd68
 
 let
   # the last successful build of nixpkgs-unstable as of 2021-05-07
