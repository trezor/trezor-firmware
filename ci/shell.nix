{ fullDeps ? false
, hardwareTest ? false
 }:

let
<<<<<<< HEAD
  # the last successful build of nixpkgs-unstable as of 2021-05-07
  nixpkgs = import (builtins.fetchTarball {
    url = "https://github.com/NixOS/nixpkgs/archive/e62feb3bf4a603e26755238303bda0c24651e155.tar.gz";
    sha256 = "1gkamm044jrksjrisr7h9grg8p2y6rk01x6391asrx988hm2rh9s";
  }) { };
=======
  # the last commit from master as of 2021-07-09
  rustOverlay = import (builtins.fetchTarball {
    url = "https://github.com/oxalica/rust-overlay/archive/76732f3ddba766b1fe772fca80aafbc9cccd78dd.tar.gz";
    sha256 = "0lqwxn28malsjxw8hxp4iwax5v0mlwi4l5q0cxfacq153gi6j0f8";
  });
  # the last successful build of nixpkgs-unstable as of 2021-07-09
  nixpkgs = import (builtins.fetchTarball {
    url = "https://github.com/NixOS/nixpkgs/archive/7b4ff2184e4cab274ecb2b2eb49d20ef2142ddf1.tar.gz";
    sha256 = "1gdjm0qv5x9jx3zps7vz6yh10rkhmrbk7vf0b2hx5x6wi8yngfnb";
  }) { overlays = [ rustOverlay ]; };
>>>>>>> 9276b170
  moneroTests = nixpkgs.fetchurl {
    url = "https://github.com/ph4r05/monero/releases/download/v0.17.1.9-tests/trezor_tests";
    sha256 = "410bc4ff2ff1edc65e17f15b549bd1bf8a3776cf67abdea86aed52cf4bce8d9d";
  };
  moneroTestsPatched = nixpkgs.runCommandCC "monero_trezor_tests" {} ''
    cp ${moneroTests} $out
    chmod +wx $out
    ${nixpkgs.patchelf}/bin/patchelf --set-interpreter "$(cat $NIX_CC/nix-support/dynamic-linker)" "$out"
    chmod -w $out
  '';
<<<<<<< HEAD
=======
  rustStable = nixpkgs.rust-bin.stable."1.53.0".default.override {
    targets = [
      "thumbv7em-none-eabihf" # TT
      "thumbv7m-none-eabi"    # T1
    ];
  };
>>>>>>> 9276b170
in
with nixpkgs;
stdenv.mkDerivation ({
  name = "trezor-firmware-env";
  buildInputs = lib.optionals fullDeps [
    # install other python versions for tox testing
    # NOTE: running e.g. "python3" in the shell runs the first version in the following list,
    #       and poetry uses the default version (currently 3.8)
    python38
    python39
    python37
    python36
  ] ++ [
    SDL2
    SDL2_image
    autoflake
    bash
    check
    clang-tools
    clang
    editorconfig-checker
    gcc
    gcc-arm-embedded
    git
    gitAndTools.git-subrepo
    gnumake
    graphviz
    libffi
    libjpeg
    libusb1
    openssl
    pkgconfig
    poetry
    protobuf3_6
    rustfmt
    wget
    zlib
    moreutils
  ] ++ lib.optionals (!stdenv.isDarwin) [
    procps
    valgrind
  ] ++ lib.optionals (stdenv.isDarwin) [
    darwin.apple_sdk.frameworks.CoreAudio
    darwin.apple_sdk.frameworks.AudioToolbox
    darwin.apple_sdk.frameworks.ForceFeedback
    darwin.apple_sdk.frameworks.CoreVideo
    darwin.apple_sdk.frameworks.Cocoa
    darwin.apple_sdk.frameworks.Carbon
    darwin.apple_sdk.frameworks.IOKit
    darwin.apple_sdk.frameworks.QuartzCore
    darwin.apple_sdk.frameworks.Metal
    darwin.libobjc
    libiconv
  ] ++ lib.optionals hardwareTest [
    uhubctl
    ffmpeg
    dejavu_fonts
  ];
  LD_LIBRARY_PATH = "${libffi}/lib:${libjpeg.out}/lib:${libusb1}/lib:${libressl.out}/lib";
  NIX_ENFORCE_PURITY = 0;

  # Fix bdist-wheel problem by setting source date epoch to a more recent date
  SOURCE_DATE_EPOCH = 1600000000;

  # Used by rust bindgen
  LIBCLANG_PATH = "${llvmPackages.libclang.lib}/lib";
} // (lib.optionalAttrs fullDeps) {
  TREZOR_MONERO_TESTS_PATH = moneroTestsPatched;
})<|MERGE_RESOLUTION|>--- conflicted
+++ resolved
@@ -3,13 +3,6 @@
  }:
 
 let
-<<<<<<< HEAD
-  # the last successful build of nixpkgs-unstable as of 2021-05-07
-  nixpkgs = import (builtins.fetchTarball {
-    url = "https://github.com/NixOS/nixpkgs/archive/e62feb3bf4a603e26755238303bda0c24651e155.tar.gz";
-    sha256 = "1gkamm044jrksjrisr7h9grg8p2y6rk01x6391asrx988hm2rh9s";
-  }) { };
-=======
   # the last commit from master as of 2021-07-09
   rustOverlay = import (builtins.fetchTarball {
     url = "https://github.com/oxalica/rust-overlay/archive/76732f3ddba766b1fe772fca80aafbc9cccd78dd.tar.gz";
@@ -20,7 +13,6 @@
     url = "https://github.com/NixOS/nixpkgs/archive/7b4ff2184e4cab274ecb2b2eb49d20ef2142ddf1.tar.gz";
     sha256 = "1gdjm0qv5x9jx3zps7vz6yh10rkhmrbk7vf0b2hx5x6wi8yngfnb";
   }) { overlays = [ rustOverlay ]; };
->>>>>>> 9276b170
   moneroTests = nixpkgs.fetchurl {
     url = "https://github.com/ph4r05/monero/releases/download/v0.17.1.9-tests/trezor_tests";
     sha256 = "410bc4ff2ff1edc65e17f15b549bd1bf8a3776cf67abdea86aed52cf4bce8d9d";
@@ -31,15 +23,12 @@
     ${nixpkgs.patchelf}/bin/patchelf --set-interpreter "$(cat $NIX_CC/nix-support/dynamic-linker)" "$out"
     chmod -w $out
   '';
-<<<<<<< HEAD
-=======
   rustStable = nixpkgs.rust-bin.stable."1.53.0".default.override {
     targets = [
       "thumbv7em-none-eabihf" # TT
       "thumbv7m-none-eabi"    # T1
     ];
   };
->>>>>>> 9276b170
 in
 with nixpkgs;
 stdenv.mkDerivation ({
@@ -75,6 +64,7 @@
     poetry
     protobuf3_6
     rustfmt
+    rustStable
     wget
     zlib
     moreutils
