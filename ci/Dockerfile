# initialize from the image

FROM debian:10

<<<<<<< HEAD
ARG TOOLCHAIN_FLAVOR=linux
=======
ARG TOOLCHAIN_FLAVOR=x86_64-linux
>>>>>>> 0b7a8449
ENV TOOLCHAIN_FLAVOR=${TOOLCHAIN_FLAVOR}

ARG FULLDEPS_TESTING=0
ENV FULLDEPS_TESTING=${FULLDEPS_TESTING}

# install build tools and dependencies

RUN apt-get update && apt-get install -y \
        build-essential \
        check \
        clang-format \
        git \
        graphviz \
        libjpeg-dev \
        libsdl2-dev \
        libsdl2-image-dev \
        libsodium-dev \
        libssl-dev \
        libudev-dev \
        libusb-1.0-0-dev \
        valgrind \
        wget \
        zlib1g-dev

# install python 3.7.3 + pip from the image

RUN apt-get install -y \
    python3-dev \
    python3-pip

# install other python versions from their sources

RUN if [ "${FULLDEPS_TESTING}" = "1" ]; then \
        export PYTHON35VER="3.5.7" ; \
        wget --no-verbose https://www.python.org/ftp/python/${PYTHON35VER}/Python-${PYTHON35VER}.tgz ; \
        tar zxf Python-${PYTHON35VER}.tgz ; \
        cd Python-${PYTHON35VER}/ && ./configure && make && make install ; \
    fi
<<<<<<< HEAD

RUN if [ "${FULLDEPS_TESTING}" = "1" ]; then \
        export PYTHON36VER="3.6.9" ; \
        wget --no-verbose https://www.python.org/ftp/python/${PYTHON36VER}/Python-${PYTHON36VER}.tgz ; \
        tar zxf Python-${PYTHON36VER}.tgz ; \
        cd Python-${PYTHON36VER}/ && ./configure && make && make install ; \
    fi

RUN if [ "${FULLDEPS_TESTING}" = "1" ]; then \
        export PYTHON38VER="3.8.0" ; \
        export PYTHONSUBVER="b3"; \
        wget --no-verbose https://www.python.org/ftp/python/${PYTHON38VER}/Python-${PYTHON38VER}${PYTHONSUBVER}.tgz ; \
        tar zxf Python-${PYTHON38VER}${PYTHONSUBVER}.tgz ; \
        cd Python-${PYTHON38VER}${PYTHONSUBVER}/ && ./configure && make && make install ; \
    fi
=======

RUN if [ "${FULLDEPS_TESTING}" = "1" ]; then \
        export PYTHON36VER="3.6.9" ; \
        wget --no-verbose https://www.python.org/ftp/python/${PYTHON36VER}/Python-${PYTHON36VER}.tgz ; \
        tar zxf Python-${PYTHON36VER}.tgz ; \
        cd Python-${PYTHON36VER}/ && ./configure && make && make install ; \
    fi

RUN if [ "${FULLDEPS_TESTING}" = "1" ]; then \
        export PYTHON38VER="3.8.0" ; \
        export PYTHONSUBVER="b3"; \
        wget --no-verbose https://www.python.org/ftp/python/${PYTHON38VER}/Python-${PYTHON38VER}${PYTHONSUBVER}.tgz ; \
        tar zxf Python-${PYTHON38VER}${PYTHONSUBVER}.tgz ; \
        cd Python-${PYTHON38VER}${PYTHONSUBVER}/ && ./configure && make && make install ; \
    fi

# remove symlinks to newly installed pythons
RUN cd /usr/local/bin; \
    rm -f 2to3; \
    rm -f python3; \
    rm -f python3-config; \
    rm -f pydoc3; \
    rm -f pip3; \
    rm -f pyvenv;
>>>>>>> 0b7a8449

# install dependencies from toolchain source build

RUN if [ "${TOOLCHAIN_FLAVOR}" = "src" ]; then \
        apt-get install -y autoconf autogen bison dejagnu \
                           flex flip gawk git gperf gzip nsis \
                           openssh-client p7zip-full perl python-dev \
                           libisl-dev tcl tofrodos zip \
                           texinfo texlive texlive-extra-utils; \
    fi

# download toolchain

<<<<<<< HEAD
ENV TOOLCHAIN_LONGVER=gcc-arm-none-eabi-8-2019-q3-update
ENV TOOLCHAIN_SUBDIR="8-2019q3/RC1.1"
ENV TOOLCHAIN_URL=https://developer.arm.com/-/media/Files/downloads/gnu-rm/${TOOLCHAIN_SUBDIR}/${TOOLCHAIN_LONGVER}-${TOOLCHAIN_FLAVOR}.tar.bz2
ENV TOOLCHAIN_HASH_linux=b50b02b0a16e5aad8620e9d7c31110ef285c1dde28980b1a9448b764d77d8f92
ENV TOOLCHAIN_HASH_src=e8a8ddfec47601f2d83f1d80c0600f198476f227102121c8d6a5a781d0c2eeef
=======
ENV TOOLCHAIN_LONGVER=gcc-arm-none-eabi-9-2019-q4-major
ENV TOOLCHAIN_SUBDIR="9-2019q4/RC2.1"
ENV TOOLCHAIN_URL=https://developer.arm.com/-/media/Files/downloads/gnu-rm/${TOOLCHAIN_SUBDIR}/${TOOLCHAIN_LONGVER}-${TOOLCHAIN_FLAVOR}.tar.bz2
ENV TOOLCHAIN_HASH_linux=bcd840f839d5bf49279638e9f67890b2ef3a7c9c7a9b25271e83ec4ff41d177a
ENV TOOLCHAIN_HASH_src=f162a655f222319f75862d7aba9ff8a4a86f752392e4f3c5d9ef2ee8bc13be58
>>>>>>> 0b7a8449

# extract toolchain

RUN cd /opt && wget --no-verbose ${TOOLCHAIN_URL}
<<<<<<< HEAD
RUN cd /opt && echo "${TOOLCHAIN_HASH_linux} ${TOOLCHAIN_LONGVER}-linux.tar.bz2\n${TOOLCHAIN_HASH_src} ${TOOLCHAIN_LONGVER}-src.tar.bz2" | sha256sum -c --ignore-missing
=======
RUN cd /opt && echo "${TOOLCHAIN_HASH_linux} ${TOOLCHAIN_LONGVER}-x86_64-linux.tar.bz2\n${TOOLCHAIN_HASH_src} ${TOOLCHAIN_LONGVER}-src.tar.bz2" | sha256sum -c --ignore-missing
>>>>>>> 0b7a8449
RUN cd /opt && tar xfj ${TOOLCHAIN_LONGVER}-${TOOLCHAIN_FLAVOR}.tar.bz2

# build toolchain (if required)

RUN if [ "${TOOLCHAIN_FLAVOR}" = "src" ]; then \
        pushd /opt/${TOOLCHAIN_LONGVER} ; \
        ./install-sources.sh --skip_steps=mingw32 ; \
        ./build-prerequisites.sh --skip_steps=mingw32 ; \
        ./build-toolchain.sh --skip_steps=mingw32,manual ; \
        popd ; \
    fi

# download protobuf

ENV PROTOBUF_VERSION=3.6.1
ENV PROTOBUF_HASH=6003de742ea3fcf703cfec1cd4a3380fd143081a2eb0e559065563496af27807
RUN wget --no-verbose "https://github.com/google/protobuf/releases/download/v${PROTOBUF_VERSION}/protoc-${PROTOBUF_VERSION}-linux-x86_64.zip"
RUN echo "${PROTOBUF_HASH} protoc-${PROTOBUF_VERSION}-linux-x86_64.zip" | sha256sum -c

# setup toolchain

ENV PATH=/opt/${TOOLCHAIN_LONGVER}/bin:${PATH}

ENV LC_ALL=C.UTF-8 LANG=C.UTF-8

ENV PYTHON=python3

# use zipfile module to extract files world-readable
RUN ${PYTHON} -m zipfile -e "protoc-${PROTOBUF_VERSION}-linux-x86_64.zip" /usr/local && chmod 755 /usr/local/bin/protoc

ENV WORKON_HOME=/tmp/.venvs

# download monero tests binary

ENV TREZOR_MONERO_TESTS_SHA256SUM=36852ff2add3f865dbf4e23f4e32e1022a8f4b14cd4fb4eb97491d99ba93b9bc
ENV TREZOR_MONERO_TESTS_URL="https://github.com/ph4r05/monero/releases/download/v0.15.0.0-tests-u18.04-02/trezor_tests"
ENV TREZOR_MONERO_TESTS_PATH="/opt/trezor_monero_tests"

RUN if [ "${FULLDEPS_TESTING}" = "1" ]; then \
        wget --no-verbose "${TREZOR_MONERO_TESTS_URL}" -O "${TREZOR_MONERO_TESTS_PATH}" ; \
        chmod +x "${TREZOR_MONERO_TESTS_PATH}" ; \
        echo "${TREZOR_MONERO_TESTS_SHA256SUM} ${TREZOR_MONERO_TESTS_PATH}" | sha256sum -c ; \
    fi

# install python dependencies

RUN ${PYTHON} -m pip install pipenv

RUN ${PYTHON} --version
RUN ${PYTHON} -m pip --version
RUN pipenv --version<|MERGE_RESOLUTION|>--- conflicted
+++ resolved
@@ -2,11 +2,7 @@
 
 FROM debian:10
 
-<<<<<<< HEAD
-ARG TOOLCHAIN_FLAVOR=linux
-=======
 ARG TOOLCHAIN_FLAVOR=x86_64-linux
->>>>>>> 0b7a8449
 ENV TOOLCHAIN_FLAVOR=${TOOLCHAIN_FLAVOR}
 
 ARG FULLDEPS_TESTING=0
@@ -45,23 +41,6 @@
         tar zxf Python-${PYTHON35VER}.tgz ; \
         cd Python-${PYTHON35VER}/ && ./configure && make && make install ; \
     fi
-<<<<<<< HEAD
-
-RUN if [ "${FULLDEPS_TESTING}" = "1" ]; then \
-        export PYTHON36VER="3.6.9" ; \
-        wget --no-verbose https://www.python.org/ftp/python/${PYTHON36VER}/Python-${PYTHON36VER}.tgz ; \
-        tar zxf Python-${PYTHON36VER}.tgz ; \
-        cd Python-${PYTHON36VER}/ && ./configure && make && make install ; \
-    fi
-
-RUN if [ "${FULLDEPS_TESTING}" = "1" ]; then \
-        export PYTHON38VER="3.8.0" ; \
-        export PYTHONSUBVER="b3"; \
-        wget --no-verbose https://www.python.org/ftp/python/${PYTHON38VER}/Python-${PYTHON38VER}${PYTHONSUBVER}.tgz ; \
-        tar zxf Python-${PYTHON38VER}${PYTHONSUBVER}.tgz ; \
-        cd Python-${PYTHON38VER}${PYTHONSUBVER}/ && ./configure && make && make install ; \
-    fi
-=======
 
 RUN if [ "${FULLDEPS_TESTING}" = "1" ]; then \
         export PYTHON36VER="3.6.9" ; \
@@ -86,7 +65,6 @@
     rm -f pydoc3; \
     rm -f pip3; \
     rm -f pyvenv;
->>>>>>> 0b7a8449
 
 # install dependencies from toolchain source build
 
@@ -100,28 +78,16 @@
 
 # download toolchain
 
-<<<<<<< HEAD
-ENV TOOLCHAIN_LONGVER=gcc-arm-none-eabi-8-2019-q3-update
-ENV TOOLCHAIN_SUBDIR="8-2019q3/RC1.1"
-ENV TOOLCHAIN_URL=https://developer.arm.com/-/media/Files/downloads/gnu-rm/${TOOLCHAIN_SUBDIR}/${TOOLCHAIN_LONGVER}-${TOOLCHAIN_FLAVOR}.tar.bz2
-ENV TOOLCHAIN_HASH_linux=b50b02b0a16e5aad8620e9d7c31110ef285c1dde28980b1a9448b764d77d8f92
-ENV TOOLCHAIN_HASH_src=e8a8ddfec47601f2d83f1d80c0600f198476f227102121c8d6a5a781d0c2eeef
-=======
 ENV TOOLCHAIN_LONGVER=gcc-arm-none-eabi-9-2019-q4-major
 ENV TOOLCHAIN_SUBDIR="9-2019q4/RC2.1"
 ENV TOOLCHAIN_URL=https://developer.arm.com/-/media/Files/downloads/gnu-rm/${TOOLCHAIN_SUBDIR}/${TOOLCHAIN_LONGVER}-${TOOLCHAIN_FLAVOR}.tar.bz2
 ENV TOOLCHAIN_HASH_linux=bcd840f839d5bf49279638e9f67890b2ef3a7c9c7a9b25271e83ec4ff41d177a
 ENV TOOLCHAIN_HASH_src=f162a655f222319f75862d7aba9ff8a4a86f752392e4f3c5d9ef2ee8bc13be58
->>>>>>> 0b7a8449
 
 # extract toolchain
 
 RUN cd /opt && wget --no-verbose ${TOOLCHAIN_URL}
-<<<<<<< HEAD
-RUN cd /opt && echo "${TOOLCHAIN_HASH_linux} ${TOOLCHAIN_LONGVER}-linux.tar.bz2\n${TOOLCHAIN_HASH_src} ${TOOLCHAIN_LONGVER}-src.tar.bz2" | sha256sum -c --ignore-missing
-=======
 RUN cd /opt && echo "${TOOLCHAIN_HASH_linux} ${TOOLCHAIN_LONGVER}-x86_64-linux.tar.bz2\n${TOOLCHAIN_HASH_src} ${TOOLCHAIN_LONGVER}-src.tar.bz2" | sha256sum -c --ignore-missing
->>>>>>> 0b7a8449
 RUN cd /opt && tar xfj ${TOOLCHAIN_LONGVER}-${TOOLCHAIN_FLAVOR}.tar.bz2
 
 # build toolchain (if required)
