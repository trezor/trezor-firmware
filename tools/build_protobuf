--- conflicted
+++ resolved
@@ -73,11 +73,7 @@
         sed -i "3ifrom trezor import utils\n" "$DESTDIR"/Capability.py
         sed -i "3ifrom trezor import utils\n" "$DESTDIR"/MessageType.py
         sed -i "/^EthereumGetPublicKey/iif not utils.BITCOIN_ONLY:" "$DESTDIR"/MessageType.py
-<<<<<<< HEAD
-        for altcoin in Ethereum NEM Lisk Tezos Stellar Cardano Ripple Monero DebugMonero Eos Binance; do
-=======
         for altcoin in Ethereum NEM Lisk Tezos Stellar Cardano Ripple Monero DebugMonero Eos Binance WebAuthn; do
->>>>>>> 0b7a8449
             sed -i "s:^$altcoin:    $altcoin:" "$DESTDIR"/Capability.py
             sed -i "s:^$altcoin:    $altcoin:" "$DESTDIR"/MessageType.py
         done
